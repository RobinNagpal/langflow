--- conflicted
+++ resolved
@@ -15,33 +15,11 @@
   // "forwardPorts": [],
 
   // Use 'postCreateCommand' to run commands after the container is created.
-<<<<<<< HEAD
-  "postCreateCommand": "make setup_devcontainer",
-=======
   "postCreateCommand": "make install_frontend && make install_backend",
->>>>>>> 60b9f01c
 
   "containerEnv": {
     "POETRY_VIRTUALENVS_IN_PROJECT": "true"
   },
-<<<<<<< HEAD
-
-  // Configure tool-specific properties.
-	"customizations": {
-		"vscode": {
-      "extensions": [
-				"actboy168.tasks",
-				"GitHub.copilot",
-				"ms-python.python",
-				"sourcery.sourcery",
-				"eamodio.gitlens",
-				"ms-vscode.makefile-tools",
-				"GitHub.vscode-pull-request-github",
-				"ms-azuretools.vscode-docker"
-			]}
-	}
-
-=======
 
   // Configure tool-specific properties.
   "customizations": {
@@ -58,7 +36,6 @@
     }
   }
 
->>>>>>> 60b9f01c
   // Uncomment to connect as root instead. More info: https://aka.ms/dev-containers-non-root.
   // "remoteUser": "root"
 }