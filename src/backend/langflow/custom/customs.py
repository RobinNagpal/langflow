--- conflicted
+++ resolved
@@ -2,52 +2,29 @@
 
 # These should always be instantiated
 CUSTOM_NODES = {
-<<<<<<< HEAD
-    "prompts": {"ZeroShotPrompt": frontend_node.ZeroShotPromptNode()},
-=======
     "prompts": {
         "ZeroShotPrompt": frontend_node.prompts.ZeroShotPromptNode(),
     },
->>>>>>> 98f3c708
     "tools": {
         "PythonFunctionTool": frontend_node.PythonFunctionToolNode(),
         "Tool": frontend_node.ToolNode(),
     },
     "agents": {
-<<<<<<< HEAD
-        "JsonAgent": frontend_node.JsonAgentNode(),
-        "CSVAgent": frontend_node.CSVAgentNode(),
-        "initialize_agent": frontend_node.InitializeAgentNode(),
-        "VectorStoreAgent": frontend_node.VectorStoreAgentNode(),
-        "VectorStoreRouterAgent": frontend_node.VectorStoreRouterAgentNode(),
-        "SQLAgent": frontend_node.SQLAgentNode(),
-=======
         "JsonAgent": frontend_node.agents.JsonAgentNode(),
         "CSVAgent": frontend_node.agents.CSVAgentNode(),
         "AgentInitializer": frontend_node.agents.InitializeAgentNode(),
         "VectorStoreAgent": frontend_node.agents.VectorStoreAgentNode(),
         "VectorStoreRouterAgent": frontend_node.agents.VectorStoreRouterAgentNode(),
         "SQLAgent": frontend_node.agents.SQLAgentNode(),
->>>>>>> 98f3c708
     },
     "utilities": {
         "SQLDatabase": frontend_node.SQLDatabaseNode(),
     },
     "chains": {
-<<<<<<< HEAD
-        "SeriesCharacterChain": frontend_node.SeriesCharacterChainNode(),
-        "TimeTravelGuideChain": frontend_node.TimeTravelGuideChainNode(),
-        "MidJourneyPromptChain": frontend_node.MidJourneyPromptChainNode(),
-    },
-    "connectors": {
-        "ConnectorFunction": frontend_node.ConnectorFunctionFrontendNode(),
-        "DallE2Generator": frontend_node.DallE2GeneratorFrontendNode(),
-=======
         "SeriesCharacterChain": frontend_node.chains.SeriesCharacterChainNode(),
         "TimeTravelGuideChain": frontend_node.chains.TimeTravelGuideChainNode(),
         "MidJourneyPromptChain": frontend_node.chains.MidJourneyPromptChainNode(),
         "load_qa_chain": frontend_node.chains.CombineDocsChainNode(),
->>>>>>> 98f3c708
     },
 }
 
