--- conflicted
+++ resolved
@@ -1,3 +1,10 @@
+from typing import Optional
+from loguru import logger
+from pathlib import Path
+from rich.logging import RichHandler
+from platformdirs import user_cache_dir
+import os
+import orjson
 import os
 from pathlib import Path
 from typing import Optional
@@ -6,13 +13,6 @@
 from loguru import logger
 from platformdirs import user_cache_dir
 from rich.logging import RichHandler
-<<<<<<< HEAD
-from platformdirs import user_cache_dir
-import os
-import orjson
-
-=======
->>>>>>> b8698523
 
 VALID_LOG_LEVELS = ["DEBUG", "INFO", "WARNING", "ERROR", "CRITICAL"]
 
