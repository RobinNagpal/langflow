--- conflicted
+++ resolved
@@ -758,11 +758,7 @@
     shortcut: `${IS_MAC ? "Cmd" : "Ctrl"} + D`,
   },
   {
-<<<<<<< HEAD
-    name: "Share",
-=======
     name: "Component Share",
->>>>>>> 6716a90c
     shortcut: `${IS_MAC ? "Cmd" : "Ctrl"} + Shift + S`,
   },
   {
@@ -803,11 +799,7 @@
   },
   {
     name: "API",
-<<<<<<< HEAD
-    shortcut: `${IS_MAC ? "Cmd" : "Ctrl"} + R`,
-=======
     shortcut: `R`,
->>>>>>> 6716a90c
   },
   {
     name: "Download",
@@ -825,8 +817,6 @@
     name: "Flow Share",
     shortcut: `${IS_MAC ? "Cmd" : "Ctrl"} + B`,
   },
-<<<<<<< HEAD
-=======
   {
     name: "Play",
     shortcut: `P`,
@@ -835,7 +825,6 @@
     name: "Output Inspection",
     shortcut: `O`,
   },
->>>>>>> 6716a90c
 ];
 
 export const DEFAULT_TABLE_ALERT_MSG = `Oops! It seems there's no data to display right now. Please check back later.`;
@@ -847,14 +836,10 @@
 export const MAX_BATCH_SIZE = 50;
 
 export const MODAL_CLASSES =
-<<<<<<< HEAD
   "nopan nodelete nodrag noundo nocopy fixed inset-0 bottom-0 left-0 right-0 top-0 z-50 overflow-auto bg-blur-shared backdrop-blur-sm data-[state=open]:animate-in data-[state=closed]:animate-out data-[state=closed]:fade-out-0 data-[state=open]:fade-in-0";
 
 export const ALLOWED_IMAGE_INPUT_EXTENSIONS = ["png", "jpg", "jpeg"];
 
 export const FS_ERROR_TEXT =
   "Please ensure your file has one of the following extensions:";
-export const SN_ERROR_TEXT = ALLOWED_IMAGE_INPUT_EXTENSIONS.join(", ");
-=======
-  "nopan nodelete nodrag noundo nocopy fixed inset-0 bottom-0 left-0 right-0 top-0 z-50 overflow-auto bg-blur-shared backdrop-blur-sm data-[state=open]:animate-in data-[state=closed]:animate-out data-[state=closed]:fade-out-0 data-[state=open]:fade-in-0";
->>>>>>> 6716a90c
+export const SN_ERROR_TEXT = ALLOWED_IMAGE_INPUT_EXTENSIONS.join(", ");