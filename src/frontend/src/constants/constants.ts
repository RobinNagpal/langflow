--- conflicted
+++ resolved
@@ -802,7 +802,6 @@
 
 export const SAVE_DEBOUNCE_TIME = 300;
 
-<<<<<<< HEAD
 export const defaultShortcuts = [
   {
     name: "Advanced Settings",
@@ -898,8 +897,6 @@
   "CTRL + J",
   "CTRL + U",
 ];
-=======
 export const DEFAULT_TABLE_ALERT_MSG = `Oops! It seems there's no data to display right now. Please check back later.`;
 
-export const DEFAULT_TABLE_ALERT_TITLE = "No Data Available";
->>>>>>> c540f00d
+export const DEFAULT_TABLE_ALERT_TITLE = "No Data Available";