import { cloneDeep } from "lodash";
<<<<<<< HEAD
import { useCallback, useContext, useEffect, useState } from "react";
=======
import { useContext, useEffect, useMemo, useState } from "react";
>>>>>>> b8698523
import ShadTooltip from "../../../../components/ShadTooltipComponent";
import IconComponent from "../../../../components/genericIconComponent";
import { Input } from "../../../../components/ui/input";
import { Separator } from "../../../../components/ui/separator";
import { alertContext } from "../../../../contexts/alertContext";
import { flowManagerContext } from "../../../../contexts/flowManagerContext";
import { FlowsContext } from "../../../../contexts/flowsContext";
import { StoreContext } from "../../../../contexts/storeContext";
import { typesContext } from "../../../../contexts/typesContext";
import ApiModal from "../../../../modals/ApiModal";
import ExportModal from "../../../../modals/exportModal";
import ShareModal from "../../../../modals/shareModal";
import { APIClassType, APIObjectType } from "../../../../types/api";
import {
  nodeColors,
  nodeIconsLucide,
  nodeNames,
} from "../../../../utils/styleUtils";
import {
  classNames,
  removeCountFromString,
  sensitiveSort,
} from "../../../../utils/utils";
import DisclosureComponent from "../DisclosureComponent";
import SidebarDraggableComponent from "./sideBarDraggableComponent";

export default function ExtraSidebar(): JSX.Element {
<<<<<<< HEAD
  const { data, templates } = useContext(typesContext);
  const { getFilterEdge, setFilterEdge, isBuilt,pasteFileOnFLow } =
    useContext(flowManagerContext);
  const { flows, selectedFlowId, tabsState, saveFlow } =
=======
  const { data, templates, getFilterEdge, setFilterEdge, reactFlowInstance } =
    useContext(typesContext);
  const { flows, tabId, uploadFlow, tabsState, saveFlow, isBuilt, version } =
>>>>>>> b8698523
    useContext(FlowsContext);
  const { hasApiKey, validApiKey, hasStore } = useContext(StoreContext);
  const { setErrorData } = useContext(alertContext);
  const [dataFilter, setFilterData] = useState(data);
  const [search, setSearch] = useState("");
  const isPending = tabsState[selectedFlowId]?.isPending;
  function onDragStart(
    event: React.DragEvent<any>,
    data: { type: string; node?: APIClassType }
  ): void {
    //start drag event
    var crt = event.currentTarget.cloneNode(true);
    crt.style.position = "absolute";
    crt.style.top = "-500px";
    crt.style.right = "-500px";
    crt.classList.add("cursor-grabbing");
    document.body.appendChild(crt);
    event.dataTransfer.setDragImage(crt, 0, 0);
    event.dataTransfer.setData("nodedata", JSON.stringify(data));
  }

  // Handle showing components after use search input
  function handleSearchInput(e: string) {
    if (e === "") {
      setFilterData(data);
      return;
    }
    setFilterData((_) => {
      let ret = {};
      Object.keys(data).forEach((d: keyof APIObjectType, i) => {
        ret[d] = {};
        let keys = Object.keys(data[d]).filter(
          (nd) =>
            nd.toLowerCase().includes(e.toLowerCase()) ||
            data[d][nd].display_name?.toLowerCase().includes(e.toLowerCase())
        );
        keys.forEach((element) => {
          ret[d][element] = data[d][element];
        });
      });
      return ret;
    });
  }
  const flow = flows.find((flow) => flow.id === selectedFlowId);
  useEffect(() => {
    // show components with error on load
    let errors: string[] = [];
    Object.keys(templates).forEach((component) => {
      if (templates[component].error) {
        errors.push(component);
      }
    });
    if (errors.length > 0)
      setErrorData({ title: " Components with errors: ", list: errors });
  }, []);

  function handleBlur() {
    // check if search is search to reset fitler on click input
    if ((!search && search === "") || search === "search") {
      setFilterData(data);
      setFilterEdge([]);
      setSearch("");
    }
  }
  useCallback(handleBlur, [search]);

  useEffect(() => {
    if (getFilterEdge.length !== 0) {
      setSearch("");
    }

    if (getFilterEdge.length === 0 && search === "") {
      setSearch("");
      setFilterData(data);
    }
<<<<<<< HEAD
  }, [getFilterEdge, setFilterEdge]);
=======
  }, [getFilterEdge, data]);

  useEffect(() => {
    handleSearchInput(search);
  }, [data]);
>>>>>>> b8698523

  useEffect(() => {
    if (getFilterEdge?.length > 0) {
      setFilterData((_) => {
        let dataClone = cloneDeep(data);
        let ret = {};
        Object.keys(dataClone).forEach((d: keyof APIObjectType, i) => {
          ret[d] = {};
          if (getFilterEdge.some((x) => x.family === d)) {
            ret[d] = dataClone[d];

            const filtered = getFilterEdge
              .filter((x) => x.family === d)
              .pop()
              .type.split(",");

            for (let i = 0; i < filtered.length; i++) {
              filtered[i] = filtered[i].trimStart();
            }

            if (filtered.some((x) => x !== "")) {
              let keys = Object.keys(dataClone[d]).filter((nd) =>
                filtered.includes(nd)
              );
              Object.keys(dataClone[d]).forEach((element) => {
                if (!keys.includes(element)) {
                  delete ret[d][element];
                }
              });
            }
          }
        });
        setSearch("");
        return ret;
      });
    }
  }, [getFilterEdge]);

  useEffect(() => {
    if (getFilterEdge?.length > 0) {
      setFilterData((_) => {
        let dataClone = cloneDeep(data);
        let ret = {};
        Object.keys(dataClone).forEach((d: keyof APIObjectType, i) => {
          ret[d] = {};
          if (getFilterEdge.some((x) => x.family === d)) {
            ret[d] = dataClone[d];

            const filtered = getFilterEdge
              .filter((x) => x.family === d)
              .pop()
              .type.split(",");

            for (let i = 0; i < filtered.length; i++) {
              filtered[i] = filtered[i].trimStart();
            }

            if (filtered.some((x) => x !== "")) {
              let keys = Object.keys(dataClone[d]).filter((nd) =>
                filtered.includes(nd)
              );
              Object.keys(dataClone[d]).forEach((element) => {
                if (!keys.includes(element)) {
                  delete ret[d][element];
                }
              });
            }
          }
        });
        setSearch("");
        return ret;
      });
    }
  }, [getFilterEdge, data]);

  const ModalMemo = useMemo(
    () => (
      <ShareModal
        is_component={false}
        component={flow!}
        disabled={!hasApiKey || !validApiKey || !hasStore}
      >
        <button
          disabled={!hasApiKey || !validApiKey || !hasStore}
          className={classNames(
            "extra-side-bar-buttons gap-[4px] text-sm font-semibold",
            !hasApiKey || !validApiKey || !hasStore
              ? "button-disable  cursor-default text-muted-foreground"
              : ""
          )}
        >
          <IconComponent
            name="Share3"
            className={classNames(
              "-m-0.5 -ml-1 h-6 w-6",
              !hasApiKey || !validApiKey || !hasStore
                ? "extra-side-bar-save-disable"
                : ""
            )}
          />
          Share
        </button>
      </ShareModal>
    ),
    [hasApiKey, validApiKey, flow, hasStore]
  );

  const ExportMemo = useMemo(
    () => (
      <ExportModal>
        <ShadTooltip content="Export" side="top">
          <button className={classNames("extra-side-bar-buttons")}>
            <IconComponent name="FileDown" className="side-bar-button-size" />
          </button>
        </ShadTooltip>
      </ExportModal>
    ),
    []
  );

  return (
    <div className="side-bar-arrangement">
      <div className="side-bar-buttons-arrangement">
        {hasStore && (
          <ShadTooltip
            content={
              !hasApiKey || !validApiKey
                ? "Please review your API key."
                : "Share"
            }
            side="top"
            styleClasses="cursor-default"
          >
            <div className="side-bar-button">{ModalMemo}</div>
          </ShadTooltip>
        )}
        <div className="side-bar-button">
          <ShadTooltip content="Import" side="top">
            <button
              className="extra-side-bar-buttons"
              onClick={() => {
<<<<<<< HEAD
                pasteFileOnFLow();
=======
                uploadFlow({ newProject: false, isComponent: false }).catch(
                  (error) => {
                    setErrorData({
                      title: "Error uploading file",
                      list: [error],
                    });
                  }
                );
>>>>>>> b8698523
              }}
            >
              <IconComponent name="FileUp" className="side-bar-button-size " />
            </button>
          </ShadTooltip>
        </div>
        {!hasStore && ExportMemo}
        <ShadTooltip content={"Code"} side="top">
          <div className="side-bar-button">
            {flow && flow.data && (
              <ApiModal flow={flow}>
                <button
                  className={"w-full " + (!isBuilt ? "button-disable" : "")}
                >
                  <div className={classNames("extra-side-bar-buttons")}>
                    <IconComponent
                      name="Code2"
                      className={
                        "side-bar-button-size" +
                        (isBuilt ? " " : " extra-side-bar-save-disable")
                      }
                    />
                  </div>
                </button>
              </ApiModal>
            )}
          </div>
        </ShadTooltip>
        <div className="side-bar-button">
          {flow && flow.data && (
            <ShadTooltip content="Save" side="top">
              <button
                disabled={flow?.data?.nodes.length === 0}
                className={
                  "extra-side-bar-buttons " +
                  (isPending && flow!.data!.nodes?.length > 0
                    ? ""
                    : "button-disable")
                }
                onClick={(event) => {
                  saveFlow(flow!);
                }}
              >
                <IconComponent
                  name="Save"
                  className={
                    "side-bar-button-size" +
                    (isPending && flow!.data!.nodes?.length > 0
                      ? " "
                      : " extra-side-bar-save-disable")
                  }
                />
              </button>
            </ShadTooltip>
          )}
        </div>
      </div>
      <Separator />
      <div className="side-bar-search-div-placement">
        <Input
          onFocusCapture={() => handleBlur()}
          value={search}
          type="text"
          name="search"
          id="search"
          placeholder="Search"
          className="nopan nodelete nodrag noundo nocopy input-search"
          onChange={(event) => {
            handleSearchInput(event.target.value);
            // Set search input state
            setSearch(event.target.value);
          }}
        />
        <div className="search-icon">
          <IconComponent
            name="Search"
            className={"h-5 w-5 stroke-[1.5] text-primary"}
            aria-hidden="true"
          />
        </div>
      </div>

      <div className="side-bar-components-div-arrangement">
        {Object.keys(dataFilter)
          .sort((a, b) => {
            if (a.toLowerCase() === "saved_components") {
              return -1;
            } else if (b.toLowerCase() === "saved_components") {
              return 1;
            } else if (a.toLowerCase() === "custom_components") {
              return -2;
            } else if (b.toLowerCase() === "custom_components") {
              return 2;
            } else {
              return a.localeCompare(b);
            }
          })
          .map((SBSectionName: keyof APIObjectType, index) =>
            Object.keys(dataFilter[SBSectionName]).length > 0 ? (
              <DisclosureComponent
                openDisc={
                  getFilterEdge.length !== 0 || search.length !== 0
                    ? true
                    : false
                }
                key={index + search + JSON.stringify(getFilterEdge)}
                button={{
                  title: nodeNames[SBSectionName] ?? nodeNames.unknown,
                  Icon:
                    nodeIconsLucide[SBSectionName] ?? nodeIconsLucide.unknown,
                }}
              >
                <div className="side-bar-components-gap">
                  {Object.keys(dataFilter[SBSectionName])
                    .sort((a, b) =>
                      sensitiveSort(
                        dataFilter[SBSectionName][a].display_name,
                        dataFilter[SBSectionName][b].display_name
                      )
                    )
                    .map((SBItemName: string, index) => (
                      <ShadTooltip
                        content={
                          dataFilter[SBSectionName][SBItemName].display_name
                        }
                        side="right"
                        key={index}
                      >
                        <SidebarDraggableComponent
                          sectionName={SBSectionName as string}
                          apiClass={dataFilter[SBSectionName][SBItemName]}
                          key={index}
                          onDragStart={(event) =>
                            onDragStart(event, {
                              //split type to remove type in nodes saved with same name removing it's
                              type: removeCountFromString(SBItemName),
                              node: dataFilter[SBSectionName][SBItemName],
                            })
                          }
                          color={nodeColors[SBSectionName]}
                          itemName={SBItemName}
                          //convert error to boolean
                          error={!!dataFilter[SBSectionName][SBItemName].error}
                          display_name={
                            dataFilter[SBSectionName][SBItemName].display_name
                          }
                          official={
                            dataFilter[SBSectionName][SBItemName].official ===
                            false
                              ? false
                              : true
                          }
                        />
                      </ShadTooltip>
                    ))}
                </div>
              </DisclosureComponent>
            ) : (
              <div key={index}></div>
            )
          )}
      </div>
    </div>
  );
}<|MERGE_RESOLUTION|>--- conflicted
+++ resolved
@@ -1,9 +1,5 @@
 import { cloneDeep } from "lodash";
-<<<<<<< HEAD
-import { useCallback, useContext, useEffect, useState } from "react";
-=======
-import { useContext, useEffect, useMemo, useState } from "react";
->>>>>>> b8698523
+import { useCallback, useContext, useEffect, useState,useMemo } from "react";
 import ShadTooltip from "../../../../components/ShadTooltipComponent";
 import IconComponent from "../../../../components/genericIconComponent";
 import { Input } from "../../../../components/ui/input";
@@ -31,16 +27,10 @@
 import SidebarDraggableComponent from "./sideBarDraggableComponent";
 
 export default function ExtraSidebar(): JSX.Element {
-<<<<<<< HEAD
   const { data, templates } = useContext(typesContext);
   const { getFilterEdge, setFilterEdge, isBuilt,pasteFileOnFLow } =
     useContext(flowManagerContext);
   const { flows, selectedFlowId, tabsState, saveFlow } =
-=======
-  const { data, templates, getFilterEdge, setFilterEdge, reactFlowInstance } =
-    useContext(typesContext);
-  const { flows, tabId, uploadFlow, tabsState, saveFlow, isBuilt, version } =
->>>>>>> b8698523
     useContext(FlowsContext);
   const { hasApiKey, validApiKey, hasStore } = useContext(StoreContext);
   const { setErrorData } = useContext(alertContext);
@@ -116,15 +106,11 @@
       setSearch("");
       setFilterData(data);
     }
-<<<<<<< HEAD
-  }, [getFilterEdge, setFilterEdge]);
-=======
   }, [getFilterEdge, data]);
 
   useEffect(() => {
     handleSearchInput(search);
   }, [data]);
->>>>>>> b8698523
 
   useEffect(() => {
     if (getFilterEdge?.length > 0) {
@@ -266,9 +252,6 @@
             <button
               className="extra-side-bar-buttons"
               onClick={() => {
-<<<<<<< HEAD
-                pasteFileOnFLow();
-=======
                 uploadFlow({ newProject: false, isComponent: false }).catch(
                   (error) => {
                     setErrorData({
@@ -277,7 +260,6 @@
                     });
                   }
                 );
->>>>>>> b8698523
               }}
             >
               <IconComponent name="FileUp" className="side-bar-button-size " />
