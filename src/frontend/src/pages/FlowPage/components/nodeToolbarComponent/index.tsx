--- conflicted
+++ resolved
@@ -11,14 +11,10 @@
   SelectItem,
   SelectTrigger,
 } from "../../../../components/ui/select-custom";
-<<<<<<< HEAD
 import { alertContext } from "../../../../contexts/alertContext";
-import { TabsContext } from "../../../../contexts/tabsContext";
+import { FlowsContext } from "../../../../contexts/flowsContext";
 import { getStoreTags, saveFlowStore } from "../../../../controllers/API";
 import ConfirmationModal from "../../../../modals/ConfirmationModal";
-=======
-import { FlowsContext } from "../../../../contexts/flowsContext";
->>>>>>> 34131000
 import EditNodeModal from "../../../../modals/EditNodeModal";
 import { nodeToolbarPropsType } from "../../../../types/components";
 import {
@@ -55,7 +51,7 @@
     ).length
   );
   const updateNodeInternals = useUpdateNodeInternals();
-  const { getNodeId } = useContext(TabsContext);
+  const { getNodeId } = useContext(FlowsContext);
   const { setErrorData, setSuccessData } = useContext(alertContext);
 
   function canMinimize() {
@@ -69,11 +65,7 @@
   const isMinimal = canMinimize();
   const isGroup = data.node?.flow ? true : false;
 
-<<<<<<< HEAD
-  const { paste, saveComponent } = useContext(TabsContext);
-=======
-  const { paste } = useContext(FlowsContext);
->>>>>>> 34131000
+  const { paste, saveComponent } = useContext(FlowsContext);
   const reactFlowInstance = useReactFlow();
   const [showModalAdvanced, setShowModalAdvanced] = useState(false);
   const [showconfirmShare, setShowconfirmShare] = useState(false);
