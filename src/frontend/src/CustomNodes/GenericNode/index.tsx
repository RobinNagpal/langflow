<<<<<<< HEAD
import { TrashIcon } from "@heroicons/react/24/outline";
import { useDebouncedCallback } from "use-debounce";
=======
import { Cog6ToothIcon, TrashIcon } from "@heroicons/react/24/outline";
>>>>>>> ed312f10
import {
	classNames,
	nodeColors,
	nodeIcons,
	snakeToNormalCase,
} from "../../utils";
import ParameterComponent from "./components/parameterComponent";
import { typesContext } from "../../contexts/typesContext";
import { useContext, useState, useEffect, useRef } from "react";
import { NodeDataType } from "../../types/flow";
import { alertContext } from "../../contexts/alertContext";
<<<<<<< HEAD
import { useCallback } from "react";
import { TabsContext } from "../../contexts/tabsContext";
=======
import { PopUpContext } from "../../contexts/popUpContext";
import NodeModal from "../../modals/NodeModal";

>>>>>>> ed312f10
export default function GenericNode({
	data,
	selected,
}: {
	data: NodeDataType;
	selected: boolean;
}) {
	const { setErrorData } = useContext(alertContext);
	const showError = useRef(true);
	const { types, deleteNode } = useContext(typesContext);
	const { openPopUp } = useContext(PopUpContext);
	const Icon = nodeIcons[types[data.type]];
	const [validationStatus, setValidationStatus] = useState("idle");
	// State for outline color
	const [isValid, setIsValid] = useState(false);
  const {save} = useContext(TabsContext)
	const { reactFlowInstance } = useContext(typesContext);
	const [params, setParams] = useState([]);

	console.log();

	useEffect(() => {
		if (reactFlowInstance) {
			setParams(Object.values(reactFlowInstance.toObject()));
		}
	}, [save]);

	useEffect(() => {
		try {
			fetch(`/validate/node/${data.id}`, {
				method: "POST",
				headers: {
					"Content-Type": "application/json",
				},
				body: JSON.stringify(reactFlowInstance.toObject()),
			}).then((response) => {
				console.log(response.status, response.body);

				if (response.status === 200) {
					setValidationStatus("success");
				} else if (response.status === 500) {
					setValidationStatus("error");
				}
			});
		} catch (error) {
			console.error("Error validating node:", error);
			setValidationStatus("error");
		}
	}, [params]);

	useEffect(() => {
		if (validationStatus === "success") {
			setIsValid(true);
		} else {
			setIsValid(false);
		}
	}, [validationStatus]);

	if (!Icon) {
		if (showError.current) {
			setErrorData({
				title: data.type
					? `The ${data.type} node could not be rendered, please review your json file`
					: "There was a node that can't be rendered, please review your json file",
			});
			showError.current = false;
		}
		deleteNode(data.id);
		return;
	}

	return (
		<div
			className={classNames(
				isValid ? "animate-pulse-green" : "border-red-outline",
				selected ? "border border-blue-500" : "border dark:border-gray-700",
				"prompt-node relative bg-white dark:bg-gray-900 w-96 rounded-lg flex flex-col justify-center"
			)}
		>
			<div className="w-full dark:text-white flex items-center justify-between p-4 gap-8 bg-gray-50 rounded-t-lg dark:bg-gray-800 border-b dark:border-b-gray-700 ">
				<div className="w-full flex items-center truncate gap-4 text-lg">
					<Icon
						className="w-10 h-10 p-1 rounded"
						style={{
							color: nodeColors[types[data.type]] ?? nodeColors.unknown,
						}}
					/>
					<div className="truncate">{data.type}</div>
				</div>
				<div className="flex gap-3">
					<button
						className="relative"
						onClick={(event) => {
							event.preventDefault();
							openPopUp(<NodeModal data={data} />);
						}}
					>
						<div className=" absolute text-red-600 -top-2 -right-1">
							{Object.keys(data.node.template).some(
								(t) =>
									data.node.template[t].advanced &&
									data.node.template[t].required
							)
								? " *"
								: ""}
						</div>
						<Cog6ToothIcon
							className={classNames(
								Object.keys(data.node.template).some(
									(t) => data.node.template[t].advanced && data.node.template[t].show
								)
									? ""
									: "hidden",
								"w-6 h-6  dark:text-gray-500  hover:animate-spin"
							)}
						></Cog6ToothIcon>
					</button>
					<button
						onClick={() => {
							deleteNode(data.id);
						}}
					>
						<TrashIcon className="w-6 h-6 hover:text-red-500 dark:text-gray-500 dark:hover:text-red-500"></TrashIcon>
					</button>
				</div>
			</div>

			<div className="w-full h-full py-5">
				<div className="w-full text-gray-500 px-5 pb-3 text-sm">
					{data.node.description}
				</div>

				<>
					{Object.keys(data.node.template)
						.filter((t) => t.charAt(0) !== "_")
						.map((t: string, idx) => (
							<div key={idx}>
								{/* {idx === 0 ? (
									<div
										className={classNames(
											"px-5 py-2 mt-2 dark:text-white text-center",
											Object.keys(data.node.template).filter(
												(key) =>
													!key.startsWith("_") &&
													data.node.template[key].show &&
													!data.node.template[key].advanced
											).length === 0
												? "hidden"
												: ""
										)}
									>
										Inputs
									</div>
								) : (
									<></>
								)} */}
								{data.node.template[t].show && !data.node.template[t].advanced  ? (
									<ParameterComponent
										data={data}
										color={
											nodeColors[types[data.node.template[t].type]] ??
											nodeColors.unknown
										}
										title={
											data.node.template[t].display_name
												? data.node.template[t].display_name
												: data.node.template[t].name
												? snakeToNormalCase(data.node.template[t].name)
												: snakeToNormalCase(t)
										}
										name={t}
										tooltipTitle={
											"Type: " +
											data.node.template[t].type +
											(data.node.template[t].list ? " list" : "")
										}
										required={data.node.template[t].required}
										id={data.node.template[t].type + "|" + t + "|" + data.id}
										left={true}
										type={data.node.template[t].type}
									/>
								) : (
									<></>
								)}
							</div>
						))}
					<div
						className={classNames(
							Object.keys(data.node.template).length < 1 ? "hidden" : "",
							"w-full flex justify-center"
						)}
					>
						{" "}
					</div>
					{/* <div className="px-5 py-2 mt-2 dark:text-white text-center">
						Output
					</div> */}
					<ParameterComponent
						data={data}
						color={nodeColors[types[data.type]] ?? nodeColors.unknown}
						title={data.type}
						tooltipTitle={`Type: ${data.node.base_classes.join(" | ")}`}
						id={[data.type, data.id, ...data.node.base_classes].join("|")}
						type={data.node.base_classes.join("|")}
						left={false}
					/>
				</>
			</div>
		</div>
	);
}<|MERGE_RESOLUTION|>--- conflicted
+++ resolved
@@ -1,9 +1,5 @@
-<<<<<<< HEAD
-import { TrashIcon } from "@heroicons/react/24/outline";
+import { Cog6ToothIcon, TrashIcon } from "@heroicons/react/24/outline";
 import { useDebouncedCallback } from "use-debounce";
-=======
-import { Cog6ToothIcon, TrashIcon } from "@heroicons/react/24/outline";
->>>>>>> ed312f10
 import {
 	classNames,
 	nodeColors,
@@ -15,14 +11,10 @@
 import { useContext, useState, useEffect, useRef } from "react";
 import { NodeDataType } from "../../types/flow";
 import { alertContext } from "../../contexts/alertContext";
-<<<<<<< HEAD
+import { PopUpContext } from "../../contexts/popUpContext";
+import NodeModal from "../../modals/NodeModal";
 import { useCallback } from "react";
 import { TabsContext } from "../../contexts/tabsContext";
-=======
-import { PopUpContext } from "../../contexts/popUpContext";
-import NodeModal from "../../modals/NodeModal";
-
->>>>>>> ed312f10
 export default function GenericNode({
 	data,
 	selected,
