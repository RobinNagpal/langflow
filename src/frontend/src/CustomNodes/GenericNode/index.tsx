--- conflicted
+++ resolved
@@ -8,14 +8,11 @@
 import { PopUpContext } from "../../contexts/popUpContext";
 import NodeModal from "../../modals/NodeModal";
 import Tooltip from "../../components/TooltipComponent";
-<<<<<<< HEAD
+import { NodeToolbar } from "reactflow";
+import NodeToolbarComponent from "../../pages/FlowPage/components/nodeToolbarComponent";
+
 import { useUpdateNodeInternals } from "reactflow";
 import HandleComponent from "./components/parameterComponent/components/handleComponent";
-=======
-import { NodeToolbar } from "reactflow";
-import NodeToolbarComponent from "../../pages/FlowPage/components/nodeToolbarComponent";
-
->>>>>>> 98f3c708
 import ShadTooltip from "../../components/ShadTooltipComponent";
 import { useSSE } from "../../contexts/SSEContext";
 
@@ -35,21 +32,7 @@
   const Icon = nodeIcons[data.type] || nodeIcons[types[data.type]];
   const [validationStatus, setValidationStatus] = useState(null);
   // State for outline color
-<<<<<<< HEAD
-  const [isValid, setIsValid] = useState(false);
-  const { save } = useContext(TabsContext);
-  const { reactFlowInstance } = useContext(typesContext);
-  const [params, setParams] = useState([]);
-
-
-  useEffect(() => {
-    if (reactFlowInstance) {
-      setParams(Object.values(reactFlowInstance.toObject()));
-    }
-  }, [save]);
-=======
   const { sseData, isBuilding } = useSSE();
->>>>>>> 98f3c708
 
   // useEffect(() => {
   //   if (reactFlowInstance) {
@@ -80,30 +63,6 @@
     deleteNode(data.id);
     return;
   }
-<<<<<<< HEAD
-  // console.log(data);
-  return (
-    <div
-      className={classNames(
-        selected ? "border border-blue-500" : "border dark:border-gray-700",
-        "prompt-node relative flex w-96 flex-col justify-center rounded-lg bg-white dark:bg-gray-900"
-      )}
-    >
-      <div className="flex w-full items-center justify-between gap-8 rounded-t-lg border-b bg-gray-50 p-4 dark:border-b-gray-700 dark:bg-gray-800 dark:text-white ">
-        <div className="flex w-full items-center gap-2 truncate text-lg">
-        <ShadTooltip  content={data.type}>
-          <Icon
-            className="h-10 w-10 rounded p-1"
-            style={{
-              color: nodeColors[types[data.type]] ?? nodeColors.unknown,
-            }}
-          />
-          </ShadTooltip>
-          <div className="ml-2 truncate">
-            <ShadTooltip delayDuration={1500} content={data.type}>
-              <div className="ml-2 truncate">{data.type}</div>
-            </ShadTooltip>
-=======
 
   useEffect(() => {}, [closePopUp, data.node.template]);
 
@@ -136,7 +95,6 @@
                 <div className="ml-2 truncate text-gray-800">{data.type}</div>
               </ShadTooltip>
             </div>
->>>>>>> 98f3c708
           </div>
           <div className="flex gap-3">
             <button
@@ -194,7 +152,11 @@
           </div>
         </div>
 
-<<<<<<< HEAD
+        <div className="h-full w-full py-5 text-gray-800">
+          <div className="w-full px-5 pb-3 text-sm text-muted-foreground">
+            {data.node.description}
+          </div>
+
         <>
           {Object.keys(data.node.template)
             .filter((field_name) => field_name.charAt(0) !== "_")
@@ -282,75 +244,6 @@
               left={false}
             />
           ) : (
-=======
-        <div className="h-full w-full py-5 text-gray-800">
-          <div className="w-full px-5 pb-3 text-sm text-muted-foreground">
-            {data.node.description}
-          </div>
-
-          <>
-            {Object.keys(data.node.template)
-              .filter((t) => t.charAt(0) !== "_")
-              .map((t: string, idx) => (
-                <div key={idx}>
-                  {/* {idx === 0 ? (
-                                <div
-                                    className={classNames(
-                                        "px-5 py-2 mt-2 dark:text-white text-center",
-                                        Object.keys(data.node.template).filter(
-                                            (key) =>
-                                                !key.startsWith("_") &&
-                                                data.node.template[key].show &&
-                                                !data.node.template[key].advanced
-                                        ).length === 0
-                                            ? "hidden"
-                                            : ""
-                                    )}
-                                >
-                                    Inputs
-                                </div>
-                            ) : (
-                                <></>
-                            )} */}
-                  {data.node.template[t].show &&
-                  !data.node.template[t].advanced ? (
-                    <ParameterComponent
-                      data={data}
-                      color={
-                        nodeColors[types[data.node.template[t].type]] ??
-                        nodeColors.unknown
-                      }
-                      title={
-                        data.node.template[t].display_name
-                          ? data.node.template[t].display_name
-                          : data.node.template[t].name
-                          ? toTitleCase(data.node.template[t].name)
-                          : toTitleCase(t)
-                      }
-                      name={t}
-                      tooltipTitle={data.node.template[t].type}
-                      required={data.node.template[t].required}
-                      id={data.node.template[t].type + "|" + t + "|" + data.id}
-                      left={true}
-                      type={data.node.template[t].type}
-                    />
-                  ) : (
-                    <></>
-                  )}
-                </div>
-              ))}
-            <div
-              className={classNames(
-                Object.keys(data.node.template).length < 1 ? "hidden" : "",
-                "flex w-full justify-center"
-              )}
-            >
-              {" "}
-            </div>
-            {/* <div className="px-5 py-2 mt-2 dark:text-white text-center">
-                  Output
-              </div> */}
->>>>>>> 98f3c708
             <ParameterComponent
               data={data}
               color={nodeColors[types[data.type]] ?? nodeColors.unknown}
@@ -360,14 +253,9 @@
               type={data.node.base_classes.join("|")}
               left={false}
             />
-<<<<<<< HEAD
           )}
         </>
-=======
-          </>
-        </div>
->>>>>>> 98f3c708
       </div>
-    </>
+    </div>
   );
 }