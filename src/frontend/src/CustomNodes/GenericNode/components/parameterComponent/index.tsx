import { Handle, Position, useUpdateNodeInternals } from "reactflow";
import Tooltip from "../../../../components/TooltipComponent";
import { classNames, isValidConnection } from "../../../../utils";
import { useContext, useEffect, useRef, useState } from "react";
import InputComponent from "../../../../components/inputComponent";
import ToggleComponent from "../../../../components/toggleComponent";
import InputListComponent from "../../../../components/inputListComponent";
import TextAreaComponent from "../../../../components/textAreaComponent";
import { typesContext } from "../../../../contexts/typesContext";
import { ParameterComponentType } from "../../../../types/components";
import FloatComponent from "../../../../components/floatComponent";
import Dropdown from "../../../../components/dropdownComponent";
import CodeAreaComponent from "../../../../components/codeAreaComponent";
import InputFileComponent from "../../../../components/inputFileComponent";

export default function ParameterComponent({
	left,
	id,
	data,
	tooltipTitle,
	title,
	color,
	type,
	name = "",
	required = false,
}: ParameterComponentType) {
	const ref = useRef(null);
	const updateNodeInternals = useUpdateNodeInternals();
	const [position, setPosition] = useState(0);
	useEffect(() => {
		if (ref.current && ref.current.offsetTop && ref.current.clientHeight) {
			setPosition(ref.current.offsetTop + ref.current.clientHeight / 2);
			updateNodeInternals(data.id);
		}
	}, [data.id, ref, updateNodeInternals]);

	useEffect(() => {
		updateNodeInternals(data.id);
	}, [data.id, position, updateNodeInternals]);

	const [enabled, setEnabled] = useState(
		data.node.template[name]?.value ?? false
	);
	const { reactFlowInstance } = useContext(typesContext);
	let disabled =
		reactFlowInstance?.getEdges().some((e) => e.targetHandle === id) ?? false;

	return (
		<div
			ref={ref}
			className="w-full flex flex-wrap justify-between items-center bg-gray-50 dark:bg-gray-800 dark:text-white mt-1 px-5 py-2"
		>
			<>
				<div className="text-sm truncate">
					{title}
					<span className="text-red-600">{required ? " *" : ""}</span>
				</div>
<<<<<<< HEAD
				{left && (type === "str" || type === "bool" || type === "float"||type=="code") ? (
=======
				{left &&
				(type === "str" ||
					type === "bool" ||
					type === "float" ||
					type === "code" ||
					type === "file") ? (
>>>>>>> 119585b2
					<></>
				) : (
					<Tooltip title={tooltipTitle + (required ? " (required)" : "")}>
						<Handle
							type={left ? "target" : "source"}
							position={left ? Position.Left : Position.Right}
							id={id}
							isValidConnection={(connection) =>
								isValidConnection(connection, reactFlowInstance)
							}
							className={classNames(
								left ? "-ml-0.5 " : "-mr-0.5 ",
								"w-3 h-3 rounded-full border-2 bg-white dark:bg-gray-800"
							)}
							style={{
								borderColor: color,
								top: position,
							}}
						></Handle>
					</Tooltip>
				)}

				{left === true &&
				type === "str" &&
				!data.node.template[name].options ? (
					<div className="mt-2 w-full">
						{data.node.template[name].list ? (
							<InputListComponent
								disabled={disabled}
								value={
									!data.node.template[name].value ||
									data.node.template[name].value === ""
										? [""]
										: data.node.template[name].value
								}
								onChange={(t: string[]) => {
									data.node.template[name].value = t;
								}}
							/>
						) : data.node.template[name].multiline ? (
							<TextAreaComponent
								disabled={disabled}
								value={data.node.template[name].value ?? ""}
								onChange={(t: string) => {
									data.node.template[name].value = t;
								}}
							/>
						) : (
							<InputComponent
								disabled={disabled}
								password={data.node.template[name].password ?? true}
								value={data.node.template[name].value ?? ""}
								onChange={(t) => {
									data.node.template[name].value = t;
								}}
							/>
						)}
					</div>
				) : left === true && type === "bool" ? (
					<div className="mt-2">
						<ToggleComponent
							disabled={disabled}
							enabled={enabled}
							setEnabled={(t) => {
								data.node.template[name].value = t;
								setEnabled(t);
							}}
						/>
					</div>
				) : left === true && type === "float" ? (
					<FloatComponent
						disabled={disabled}
						value={data.node.template[name].value ?? ""}
						onChange={(t) => {
							data.node.template[name].value = t;
						}}
					/>
				) : left === true &&
				  type === "str" &&
				  data.node.template[name].options ? (
					<Dropdown
						options={data.node.template[name].options}
						onSelect={(newValue) => (data.node.template[name].value = newValue)}
						value={data.node.template[name].value ?? "chose an option"}
					></Dropdown>
				) : left === true && type === "code" ? (
					<CodeAreaComponent
						disabled={disabled}
						value={data.node.template[name].value ?? ""}
						onChange={(t: string) => {
							data.node.template[name].value = t;
						}}
					/>
				) : (left === true && type === "file")||data.type==="JsonSpec" ? (
					<InputFileComponent
						disabled={disabled}
						value={data.node.template[name]?.value ?? ""}
						onChange={(t: string) => {
							if(data.node.template[name]?.value){
								data.node.template[name].value = t;
							}
						}}
					></InputFileComponent>
				) : (
					<></>
				)}
			</>
		</div>
	);
}<|MERGE_RESOLUTION|>--- conflicted
+++ resolved
@@ -55,16 +55,12 @@
 					{title}
 					<span className="text-red-600">{required ? " *" : ""}</span>
 				</div>
-<<<<<<< HEAD
-				{left && (type === "str" || type === "bool" || type === "float"||type=="code") ? (
-=======
 				{left &&
 				(type === "str" ||
 					type === "bool" ||
 					type === "float" ||
 					type === "code" ||
 					type === "file") ? (
->>>>>>> 119585b2
 					<></>
 				) : (
 					<Tooltip title={tooltipTitle + (required ? " (required)" : "")}>
