import { ColDef, ColGroupDef } from "ag-grid-community";
import clsx, { ClassValue } from "clsx";
import { twMerge } from "tailwind-merge";
import TableAutoCellRender from "../components/tableAutoCellRender";
import { APIDataType, TemplateVariableType } from "../types/api";
import {
  groupedObjType,
  nodeGroupedObjType,
  tweakType,
} from "../types/components";
import { NodeType } from "../types/flow";
import { FlowState } from "../types/tabs";

export function classNames(...classes: Array<string>): string {
  return classes.filter(Boolean).join(" ");
}

export function cn(...inputs: ClassValue[]): string {
  return twMerge(clsx(inputs));
}

export function toNormalCase(str: string): string {
  let result = str
    .split("_")
    .map((word, index) => {
      if (index === 0) {
        return word[0].toUpperCase() + word.slice(1).toLowerCase();
      }
      return word.toLowerCase();
    })
    .join(" ");

  return result
    .split("-")
    .map((word, index) => {
      if (index === 0) {
        return word[0].toUpperCase() + word.slice(1).toLowerCase();
      }
      return word.toLowerCase();
    })
    .join(" ");
}

export function normalCaseToSnakeCase(str: string): string {
  return str
    .split(" ")
    .map((word, index) => {
      if (index === 0) {
        return word[0].toUpperCase() + word.slice(1).toLowerCase();
      }
      return word.toLowerCase();
    })
    .join("_");
}

export function toTitleCase(
  str: string | undefined,
  isNodeField?: boolean
): string {
  if (!str) return "";
  let result = str
    .split("_")
    .map((word, index) => {
      if (isNodeField) return word;
      if (index === 0) {
        return checkUpperWords(
          word[0].toUpperCase() + word.slice(1).toLowerCase()
        );
      }
      return checkUpperWords(word.toLowerCase());
    })
    .join(" ");

  return result
    .split("-")
    .map((word, index) => {
      if (isNodeField) return word;
      if (index === 0) {
        return checkUpperWords(
          word[0].toUpperCase() + word.slice(1).toLowerCase()
        );
      }
      return checkUpperWords(word.toLowerCase());
    })
    .join(" ");
}

export const upperCaseWords: string[] = ["llm", "uri"];
export function checkUpperWords(str: string): string {
  const words = str.split(" ").map((word) => {
    return upperCaseWords.includes(word.toLowerCase())
      ? word.toUpperCase()
      : word[0].toUpperCase() + word.slice(1).toLowerCase();
  });

  return words.join(" ");
}

export function buildInputs(): string {
  return '{"input_value": "message"}';
}

export function getRandomKeyByssmm(): string {
  const now = new Date();
  const seconds = String(now.getSeconds()).padStart(2, "0");
  const milliseconds = String(now.getMilliseconds()).padStart(3, "0");
  return seconds + milliseconds + Math.abs(Math.floor(Math.random() * 10001));
}

export function buildTweakObject(tweak: tweakType) {
  tweak.forEach((el) => {
    Object.keys(el).forEach((key) => {
      for (let kp in el[key]) {
        try {
          el[key][kp] = JSON.parse(el[key][kp]);
        } catch {}
      }
    });
  });
  const tweakString = JSON.stringify(tweak.at(-1), null, 2);
  return tweakString;
}

/**
 * Function to get Chat Input Field
 * @param {FlowsState} tabsState - The current tabs state.
 * @returns {string} - The chat input field
 */
export function getChatInputField(flowState?: FlowState) {
  let chat_input_field = "text";

  if (flowState && flowState.input_keys) {
    chat_input_field = Object.keys(flowState.input_keys!)[0];
  }
  return chat_input_field;
}

export function getOutputIds(flow) {
  const nodes = flow.data!.nodes;

  const arrayOfOutputs = nodes.reduce((acc: string[], node) => {
    if (node.data.type.toLowerCase().includes("output")) {
      acc.push(node.id);
    }
    return acc;
  }, []);

  const arrayOfOutputsJoin = arrayOfOutputs
    .map((output) => `"${output}"`)
    .join(", ");

  return arrayOfOutputsJoin;
}

export function truncateLongId(id: string): string {
  let [componentName, newId] = id.split("-");
  if (componentName.length > 15) {
    componentName = componentName.slice(0, 15);
    componentName += "...";
    return componentName + "-" + newId;
  }
  return id;
}

export function extractIdFromLongId(id: string): string {
  let [_, newId] = id.split("-");
  return newId;
}

export function truncateDisplayName(name: string): string {
  if (name.length > 15) {
    name = name.slice(0, 15);
    name += "...";
  }
  return name;
}

export function checkLocalStorageKey(key: string): boolean {
  return localStorage.getItem(key) !== null;
}

export function IncrementObjectKey(
  object: object,
  key: string
): { newKey: string; increment: number } {
  let count = 1;
  const type = removeCountFromString(key);
  let newKey = type + " " + `(${count})`;
  while (object[newKey]) {
    count++;
    newKey = type + " " + `(${count})`;
  }
  return { newKey, increment: count };
}

export function removeCountFromString(input: string): string {
  // Define a regex pattern to match the count in parentheses
  const pattern = /\s*\(\w+\)\s*$/;

  // Use the `replace` method to remove the matched pattern
  const result = input.replace(pattern, "");

  return result.trim(); // Trim any leading/trailing spaces
}

export function extractTypeFromLongId(id: string): string {
  let [newId, _] = id.split("-");
  return newId;
}

export function createRandomKey(key: string, uid: string): string {
  return removeCountFromString(key) + ` (${uid})`;
}

export function groupByFamily(
  data: APIDataType,
  baseClasses: string,
  left: boolean,
  flow?: NodeType[]
): groupedObjType[] {
  const baseClassesSet = new Set(baseClasses.split("\n"));
  let arrOfPossibleInputs: Array<{
    category: string;
    nodes: nodeGroupedObjType[];
    full: boolean;
    display_name?: string;
  }> = [];
  let arrOfPossibleOutputs: Array<{
    category: string;
    nodes: nodeGroupedObjType[];
    full: boolean;
    display_name?: string;
  }> = [];
  let checkedNodes = new Map();
  const excludeTypes = new Set(["bool", "float", "code", "file", "int"]);

  const checkBaseClass = (template: TemplateVariableType) => {
    return (
      template.type &&
      template.show &&
      ((!excludeTypes.has(template.type) &&
        baseClassesSet.has(template.type)) ||
        (template.input_types &&
          template.input_types.some((inputType) =>
            baseClassesSet.has(inputType)
          )))
    );
  };

  if (flow) {
    // se existir o flow
    for (const node of flow) {
      // para cada node do flow
      if (node!.data!.node!.flow || !node!.data!.node!.template) break; // não faz nada se o node for um group
      const nodeData = node.data;

      const foundNode = checkedNodes.get(nodeData.type); // verifica se o tipo do node já foi checado
      checkedNodes.set(nodeData.type, {
        hasBaseClassInTemplate:
          foundNode?.hasBaseClassInTemplate ||
          Object.values(nodeData.node!.template).some(checkBaseClass),
        hasBaseClassInBaseClasses:
          foundNode?.hasBaseClassInBaseClasses ||
          nodeData.node!.base_classes.some((baseClass) =>
            baseClassesSet.has(baseClass)
          ), //seta como anterior ou verifica se o node tem base class
        displayName: nodeData.node?.display_name,
      });
    }
  }

  for (const [d, nodes] of Object.entries(data)) {
    let tempInputs: nodeGroupedObjType[] = [],
      tempOutputs: nodeGroupedObjType[] = [];

    for (const [n, node] of Object.entries(nodes!)) {
      let foundNode = checkedNodes.get(n);

      if (!foundNode) {
        foundNode = {
          hasBaseClassInTemplate: Object.values(node!.template).some(
            checkBaseClass
          ),
          hasBaseClassInBaseClasses: node!.base_classes.some((baseClass) =>
            baseClassesSet.has(baseClass)
          ),
          displayName: node?.display_name,
        };
      }

      if (foundNode.hasBaseClassInTemplate)
        tempInputs.push({ node: n, displayName: foundNode.displayName });
      if (foundNode.hasBaseClassInBaseClasses)
        tempOutputs.push({ node: n, displayName: foundNode.displayName });
    }

    const totalNodes = Object.keys(nodes!).length;

    if (tempInputs.length)
      arrOfPossibleInputs.push({
        category: d,
        nodes: tempInputs,
        full: tempInputs.length === totalNodes,
      });
    if (tempOutputs.length)
      arrOfPossibleOutputs.push({
        category: d,
        nodes: tempOutputs,
        full: tempOutputs.length === totalNodes,
      });
  }

  return left
    ? arrOfPossibleOutputs.map((output) => ({
        family: output.category,
        type: output.full
          ? ""
          : output.nodes.map((item) => item.node).join(", "),
        display_name: "",
      }))
    : arrOfPossibleInputs.map((input) => ({
        family: input.category,
        type: input.full ? "" : input.nodes.map((item) => item.node).join(", "),
        display_name: input.nodes.map((item) => item.displayName).join(", "),
      }));
}

// this function is used to get the set of keys from an object
export function getSetFromObject(obj: object, key?: string): Set<string> {
  const set = new Set<string>();
  if (key) {
    for (const objKey in obj) {
      set.add(obj[objKey][key]);
    }
  } else {
    for (const key in obj) {
      set.add(key);
    }
  }
  return set;
}

export function freezeObject(obj: any) {
  if (!obj) return obj;
  return JSON.parse(JSON.stringify(obj));
}
export function isTimeStampString(str: string): boolean {
  const timestampRegex = /^\d{4}-\d{2}-\d{2}T\d{2}:\d{2}:\d{2}(\.\d{3}Z)?$/;
  return timestampRegex.test(str);
}

export function extractColumnsFromRows(
  rows: object[],
  mode: "intersection" | "union",
<<<<<<< HEAD
  excludeColumns?: Array<string>,
=======
  excludeColumns?: Array<string>
>>>>>>> 36795b0f
): (ColDef<any> | ColGroupDef<any>)[] {
  let columnsKeys: { [key: string]: ColDef<any> | ColGroupDef<any> } = {};
  if (rows.length === 0) {
    return [];
  }
  function intersection() {
    for (const key in rows[0]) {
      columnsKeys[key] = {
        headerName: key,
        field: key,
        cellRenderer: TableAutoCellRender,
        filter: true,
        autoHeight: true,
      };
    }
    for (const row of rows) {
      for (const key in columnsKeys) {
        if (!row[key]) {
          delete columnsKeys[key];
        }
      }
    }
  }
  function union() {
    for (const row of rows) {
      for (const key in row) {
        columnsKeys[key] = {
          headerName: key,
          field: key,
          filter: true,
          cellRenderer: TableAutoCellRender,
        };
      }
    }
  }
  if (mode === "intersection") {
    intersection();
  } else {
    union();
  }

  if (excludeColumns) {
    for (const key of excludeColumns) {
      delete columnsKeys[key];
    }
  }

  return Object.values(columnsKeys);
}<|MERGE_RESOLUTION|>--- conflicted
+++ resolved
@@ -352,11 +352,7 @@
 export function extractColumnsFromRows(
   rows: object[],
   mode: "intersection" | "union",
-<<<<<<< HEAD
-  excludeColumns?: Array<string>,
-=======
   excludeColumns?: Array<string>
->>>>>>> 36795b0f
 ): (ColDef<any> | ColGroupDef<any>)[] {
   let columnsKeys: { [key: string]: ColDef<any> | ColGroupDef<any> } = {};
   if (rows.length === 0) {
