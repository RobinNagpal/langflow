--- conflicted
+++ resolved
@@ -1,5 +1,4 @@
-import { TemplateVariableType } from "./types/api/index";
-import { NodeDataType, NodeType } from "./types/flow/index";
+import { NodeDataType, } from "./types/flow/index";
 import {
   RocketLaunchIcon,
   LinkIcon,
@@ -17,9 +16,10 @@
   ScissorsIcon,
   CircleStackIcon,
   Squares2X2Icon,
-<<<<<<< HEAD
+  PencilSquareIcon,
+  Square3Stack3DIcon,
 } from "@heroicons/react/24/outline";
-import { Connection, Edge, Node, ReactFlowInstance, addEdge } from "reactflow";
+import { Connection, Edge, Node, OnSelectionChangeParams, ReactFlowInstance, ReactFlowJsonObject, XYPosition, addEdge } from "reactflow";
 import { FlowType, NodeType } from "./types/flow";
 import { APITemplateType, TemplateVariableType } from "./types/api";
 import _ from "lodash";
@@ -60,28 +60,6 @@
 export enum TypeModal {
   TEXT = 1,
   PROMPT = 2,
-=======
-  PencilSquareIcon,
-  Square3Stack3DIcon,
-} from "@heroicons/react/24/outline";
-import {
-  Connection,
-  Edge,
-  Node,
-  OnSelectionChangeParams,
-  Position,
-  ReactFlowInstance,
-  ReactFlowJsonObject,
-  XYPosition,
-} from "reactflow";
-import { FlowType } from "./types/flow";
-import { APITemplateType } from "./types/api";
-import _, { forEach, functionsIn, get, template } from "lodash";
-import { v4 as uuidv4, validate } from "uuid";
-
-export function classNames(...classes: Array<string>) {
-  return classes.filter(Boolean).join(" ");
->>>>>>> 2b577934
 }
 
 export const textColors = {
@@ -147,13 +125,9 @@
   toolkits: "#DB2C2C",
   wrappers: "#E6277A",
   utilities: "#31A3CC",
-<<<<<<< HEAD
-  unknown: "#9CA3AF",
-=======
   connectors: "#E6A627",
   unknown: "#9CA3AF",
   custom: "#9CA3AF",
->>>>>>> 2b577934
 };
 
 export const nodeNames: { [char: string]: string } = {
@@ -172,13 +146,9 @@
   wrappers: "Wrappers",
   textsplitters: "Text Splitters",
   utilities: "Utilities",
-<<<<<<< HEAD
-  unknown: "Unknown",
-=======
   connectors: "Connectors",
   unknown: "Unknown",
   custom: "Custom",
->>>>>>> 2b577934
 };
 
 export const nodeIcons: {
@@ -186,7 +156,6 @@
     React.SVGProps<SVGSVGElement>
   >;
 } = {
-<<<<<<< HEAD
   Chroma: ChromaIcon,
   AirbyteJSONLoader: AirbyteIcon,
   // SerpAPIWrapper: SerperIcon,
@@ -221,8 +190,6 @@
   // WolframAlphaQueryRun: WolframIcon,
   // WolframAlphaAPIWrapper: WolframIcon,
   // UnstructuredWordDocumentLoader: WordIcon, // word and powerpoint have differente styles
-=======
->>>>>>> 2b577934
   agents: RocketLaunchIcon,
   chains: LinkIcon,
   memories: CpuChipIcon,
@@ -238,13 +205,9 @@
   textsplitters: ScissorsIcon,
   wrappers: GiftIcon,
   utilities: Squares2X2Icon,
-<<<<<<< HEAD
-  unknown: QuestionMarkCircleIcon,
-=======
   connectors: Square3Stack3DIcon,
   unknown: QuestionMarkCircleIcon,
   custom: PencilSquareIcon,
->>>>>>> 2b577934
 };
 
 export const bgColors = {
@@ -487,11 +450,8 @@
   { source, target, sourceHandle, targetHandle }: Connection,
   reactFlowInstance: ReactFlowInstance
 ) {
-<<<<<<< HEAD
-=======
   console.log(source, target);
   // target is target id
->>>>>>> 2b577934
   if (
     sourceHandle.split("|")[0] === targetHandle.split("|")[0] ||
     sourceHandle
@@ -510,13 +470,6 @@
         return true;
       }
     } else if (
-<<<<<<< HEAD
-      (!targetNode.template[targetHandle.split("|")[1]].list &&
-        !reactFlowInstance
-          .getEdges()
-          .find((e) => e.targetHandle === targetHandle)) ||
-      targetNode.template[targetHandle.split("|")[1]].list
-=======
       //! === "Text" is not a good solution
       //TODO: fix this with a parameter
       targetHandle.split("|")[0] === "Text" &&
@@ -531,7 +484,6 @@
           .getEdges()
           .find((e) => e.targetHandle === targetHandle)) ||
         targetNode.template[targetHandle.split("|")[1]].list)
->>>>>>> 2b577934
     ) {
       return true;
     }
@@ -629,78 +581,6 @@
   // add more file extensions here, make sure the key is same as language prop in CodeBlock.tsx component
 };
 
-<<<<<<< HEAD
-export function toTitleCase(str: string) {
-  let result = str
-    .split("_")
-    .map((word, index) => {
-      if (index === 0) {
-        return checkUpperWords(
-          word[0].toUpperCase() + word.slice(1).toLowerCase()
-        );
-      }
-      return checkUpperWords(word.toLowerCase());
-    })
-    .join(" ");
-
-  return result
-    .split("-")
-    .map((word, index) => {
-      if (index === 0) {
-        return checkUpperWords(
-          word[0].toUpperCase() + word.slice(1).toLowerCase()
-        );
-      }
-      return checkUpperWords(word.toLowerCase());
-    })
-    .join(" ");
-}
-
-export const upperCaseWords: string[] = ["llm", "uri"];
-export function checkUpperWords(str: string) {
-  const words = str.split(" ").map((word) => {
-    return upperCaseWords.includes(word.toLowerCase())
-      ? word.toUpperCase()
-      : word[0].toUpperCase() + word.slice(1).toLowerCase();
-  });
-
-  return words.join(" ");
-}
-
-export function updateIds(newFlow, getNodeId) {
-  let idsMap = {};
-
-  newFlow.nodes.forEach((n) => {
-    // Generate a unique node ID
-    let newId = getNodeId();
-    idsMap[n.id] = newId;
-    n.id = newId;
-    n.data.id = newId;
-    // Add the new node to the list of nodes in state
-  });
-
-  newFlow.edges.forEach((e) => {
-    e.source = idsMap[e.source];
-    e.target = idsMap[e.target];
-    let sourceHandleSplitted = e.sourceHandle.split("|");
-    e.sourceHandle =
-      sourceHandleSplitted[0] +
-      "|" +
-      e.source +
-      "|" +
-      sourceHandleSplitted.slice(2).join("|");
-    let targetHandleSplitted = e.targetHandle.split("|");
-    e.targetHandle =
-      targetHandleSplitted.slice(0, -1).join("|") + "|" + e.target;
-    e.id =
-      "reactflow__edge-" +
-      e.source +
-      e.sourceHandle +
-      "-" +
-      e.target +
-      e.targetHandle;
-  });
-=======
 export function getMiddlePoint(nodes: Node[]) {
   let middlePointX = 0;
   let middlePointY = 0;
@@ -877,30 +757,6 @@
   ];
   ReactFlowInstance.setNodes(nodes);
   ReactFlowInstance.setEdges(edges);
-}
-
-export function updateIds(newFLow: FlowType, baseFlow: FlowType) {
-  newFLow.data.nodes.forEach((node) => {
-    while (baseFlow.data.nodes.some((n) => n.id === node.id)) {
-      const newId = uuidv4();
-      newFLow.data.edges.forEach((edge) => {
-        if (edge.source === node.id) {
-          edge.source = newId;
-        }
-        if (edge.target === node.id) {
-          edge.target = newId;
-        }
-        const index = edge.id.split("|").findIndex((e) => e === node.id);
-        if (index != -1) {
-          let tempList = edge.id.split("|");
-          tempList[index] = newId;
-          edge.id = tempList.concat(newId).join("|");
-        }
-        node.id = newId;
-      });
-    }
-  });
-  return newFLow;
 }
 
 export function updateFlowPosition(NewPosition: XYPosition, flow: FlowType) {
@@ -1223,5 +1079,76 @@
   });
   console.log(clonedFLow);
   return clonedFLow;
->>>>>>> 2b577934
+}
+
+export function toTitleCase(str: string) {
+  let result = str
+    .split("_")
+    .map((word, index) => {
+      if (index === 0) {
+        return checkUpperWords(
+          word[0].toUpperCase() + word.slice(1).toLowerCase()
+        );
+      }
+      return checkUpperWords(word.toLowerCase());
+    })
+    .join(" ");
+
+  return result
+    .split("-")
+    .map((word, index) => {
+      if (index === 0) {
+        return checkUpperWords(
+          word[0].toUpperCase() + word.slice(1).toLowerCase()
+        );
+      }
+      return checkUpperWords(word.toLowerCase());
+    })
+    .join(" ");
+}
+
+export const upperCaseWords: string[] = ["llm", "uri"];
+export function checkUpperWords(str: string) {
+  const words = str.split(" ").map((word) => {
+    return upperCaseWords.includes(word.toLowerCase())
+      ? word.toUpperCase()
+      : word[0].toUpperCase() + word.slice(1).toLowerCase();
+  });
+
+  return words.join(" ");
+}
+
+export function updateIds(newFlow, getNodeId) {
+  let idsMap = {};
+
+  newFlow.nodes.forEach((n) => {
+    // Generate a unique node ID
+    let newId = getNodeId();
+    idsMap[n.id] = newId;
+    n.id = newId;
+    n.data.id = newId;
+    // Add the new node to the list of nodes in state
+  });
+
+  newFlow.edges.forEach((e) => {
+    e.source = idsMap[e.source];
+    e.target = idsMap[e.target];
+    let sourceHandleSplitted = e.sourceHandle.split("|");
+    e.sourceHandle =
+      sourceHandleSplitted[0] +
+      "|" +
+      e.source +
+      "|" +
+      sourceHandleSplitted.slice(2).join("|");
+    let targetHandleSplitted = e.targetHandle.split("|");
+    e.targetHandle =
+      targetHandleSplitted.slice(0, -1).join("|") + "|" + e.target;
+    e.id =
+      "reactflow__edge-" +
+      e.source +
+      e.sourceHandle +
+      "-" +
+      e.target +
+      e.targetHandle;
+  });
 }