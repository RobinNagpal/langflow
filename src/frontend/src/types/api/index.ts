import { Node, Edge, Viewport } from "reactflow";
import { FlowType } from "../flow";
//kind and class are just representative names to represent the actual structure of the object received by the API

export type APIObjectType = { kind: APIKindType; [key: string]: APIKindType };
export type APIKindType = { class: APIClassType; [key: string]: APIClassType };
export type APITemplateType = {
<<<<<<< HEAD
  variable: TemplateVariableType;
=======
>>>>>>> 2b577934
  [key: string]: TemplateVariableType;
};
export type APIClassType = {
  base_classes: Array<string>;
  description: string;
  template: APITemplateType;
<<<<<<< HEAD
  [key: string]: Array<string> | string | APITemplateType;
};
export type TemplateVariableType = {
=======
  flow?: FlowType;
  [key: string]: Array<string> | string | APITemplateType | FlowType;
};
export type TemplateVariableType = {
  root: boolean;
>>>>>>> 2b577934
  type: string;
  required: boolean;
  placeholder?: string;
  list: boolean;
  show: boolean;
  multiline?: boolean;
  value?: any;
<<<<<<< HEAD
=======
  proxy?: { id: string; field: string };
>>>>>>> 2b577934
  [key: string]: any;
};
export type sendAllProps = {
  nodes: Node[];
  edges: Edge[];
  name: string;
  description: string;
  viewport: Viewport;
  message: string;

  chatHistory: { message: string; isSend: boolean }[];
};
export type errorsTypeAPI = {
  function: { errors: Array<string> };
  imports: { errors: Array<string> };
};
export type PromptTypeAPI = { input_variables: Array<string> };<|MERGE_RESOLUTION|>--- conflicted
+++ resolved
@@ -5,27 +5,17 @@
 export type APIObjectType = { kind: APIKindType; [key: string]: APIKindType };
 export type APIKindType = { class: APIClassType; [key: string]: APIClassType };
 export type APITemplateType = {
-<<<<<<< HEAD
-  variable: TemplateVariableType;
-=======
->>>>>>> 2b577934
   [key: string]: TemplateVariableType;
 };
 export type APIClassType = {
   base_classes: Array<string>;
   description: string;
   template: APITemplateType;
-<<<<<<< HEAD
-  [key: string]: Array<string> | string | APITemplateType;
-};
-export type TemplateVariableType = {
-=======
   flow?: FlowType;
   [key: string]: Array<string> | string | APITemplateType | FlowType;
 };
 export type TemplateVariableType = {
   root: boolean;
->>>>>>> 2b577934
   type: string;
   required: boolean;
   placeholder?: string;
@@ -33,10 +23,7 @@
   show: boolean;
   multiline?: boolean;
   value?: any;
-<<<<<<< HEAD
-=======
   proxy?: { id: string; field: string };
->>>>>>> 2b577934
   [key: string]: any;
 };
 export type sendAllProps = {
