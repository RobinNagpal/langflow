--- conflicted
+++ resolved
@@ -6,12 +6,9 @@
 
 import { flowManagerContext } from "../../../contexts/flowManagerContext";
 import { FlowsContext } from "../../../contexts/flowsContext";
-<<<<<<< HEAD
 import { buildVertices } from "../../../utils/buildUtils";
-=======
 import { parsedDataType } from "../../../types/components";
 import { FlowsState } from "../../../types/tabs";
->>>>>>> b8698523
 import { validateNodes } from "../../../utils/reactflowUtils";
 import { classNames } from "../../../utils/utils";
 import RadialProgressComponent from "../../RadialProgress";
@@ -27,13 +24,10 @@
   setIsBuilt: any;
   isBuilt: boolean;
 }): JSX.Element {
-<<<<<<< HEAD
   const { setTabsState } = useContext(FlowsContext);
-=======
   const { updateSSEData, isBuilding, setIsBuilding, sseData } = useSSE();
   const { reactFlowInstance } = useContext(typesContext);
   const { setTabsState, saveFlow } = useContext(FlowsContext);
->>>>>>> b8698523
   const { setErrorData, setSuccessData } = useContext(alertContext);
   const { addDataToFlowPool, reactFlowInstance, showPanel,isBuilding,setIsBuilding } =
     useContext(flowManagerContext);
@@ -81,65 +75,6 @@
       setIsBuilding(false);
     }
   }
-<<<<<<< HEAD
-=======
-  async function streamNodeData(flow: FlowType) {
-    // Step 1: Make a POST request to send the flow data and receive a unique session ID
-    const id = saveFlow(flow, true);
-    const response = await postBuildInit(flow);
-    const { flowId } = response.data;
-    // Step 2: Use the session ID to establish an SSE connection using EventSource
-    let validationResults: boolean[] = [];
-    const apiUrl = `/api/v1/build/stream/${flowId}`;
-    return new Promise<boolean>((resolve, reject) => {
-      const eventSource = new EventSource(apiUrl);
-
-      eventSource.onmessage = (event) => {
-        // If the event is parseable, return
-        if (!event.data) {
-          return;
-        }
-        const parsedData = JSON.parse(event.data);
-        // if the event is the end of the stream, close the connection
-        if (parsedData.end_of_stream) {
-          eventSource.close();
-          resolve(validationResults.every((result) => result));
-        } else if (parsedData.log) {
-          // If the event is a log, log it
-          setSuccessData({ title: parsedData.log });
-        } else if (parsedData.input_keys !== undefined) {
-          //@ts-ignore
-          setTabsState((old: FlowsState) => {
-            return {
-              ...old,
-              [flowId]: {
-                ...old[flowId],
-                formKeysData: parsedData,
-              },
-            };
-          });
-        } else {
-          // Otherwise, process the data
-          const isValid = processStreamResult(parsedData);
-          setProgress(parsedData.progress);
-          validationResults.push(isValid);
-        }
-      };
-
-      eventSource.onerror = (error: any) => {
-        console.error("EventSource failed:", error);
-
-        if (error.data) {
-          const parsedData = JSON.parse(error.data);
-          setErrorData({ title: parsedData.error });
-          setIsBuilding(false);
-        }
-        eventSource.close();
-        reject(new Error("Streaming failed"));
-      };
-    });
-  }
->>>>>>> b8698523
 
   function handleBuildComplete(allNodesValid: boolean) {
     setIsBuilt(allNodesValid);
