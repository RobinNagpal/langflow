import { Transition } from "@headlessui/react";
import { MessagesSquare } from "lucide-react";

import { alertContext } from "../../../contexts/alertContext";
import { useContext } from "react";

export default function ChatTrigger({ open, setOpen, isBuilt }) {
  const { setErrorData } = useContext(alertContext);

  function handleClick() {
    if (isBuilt) {
      setOpen(true);
    } else {
      setErrorData({
        title: "Flow not built",
        list: ["Please build the flow before chatting"],
      });
    }
  }

  return (
    <Transition
      show={!open}
      appear={true}
      enter="transition ease-out duration-300"
      enterFrom="translate-y-96"
      enterTo="translate-y-0"
      leave="transition ease-in duration-300"
      leaveFrom="translate-y-0"
      leaveTo="translate-y-96"
    >
      <div className="absolute bottom-4 right-3">
        <div
          className="flex justify-center align-center py-1 px-3 w-12 h-12 rounded-full shadow-md shadow-[#0000002a] hover:shadow-[#00000032]
          bg-[#E2E7EE] dark:border-gray-600 cursor-pointer"
          onClick={handleClick}
        >
          <button>
<<<<<<< HEAD
            <div className="flex gap-3  items-center">
              <ChatBubbleBottomCenterTextIcon
                className="mt-1 h-6 w-6"
=======
            <div className="flex gap-3">
              <MessagesSquare
                className="pth-6 w-6 fill-[#5c8be1] stroke-1 stroke-[#5c8be1]"
>>>>>>> f511ddc2
                style={{ color: "white" }}
                strokeWidth={1.5}
              />
            </div>
          </button>
        </div>
      </div>
    </Transition>
  );
}<|MERGE_RESOLUTION|>--- conflicted
+++ resolved
@@ -1,5 +1,4 @@
 import { Transition } from "@headlessui/react";
-import { MessagesSquare } from "lucide-react";
 
 import { alertContext } from "../../../contexts/alertContext";
 import { useContext } from "react";
@@ -36,15 +35,9 @@
           onClick={handleClick}
         >
           <button>
-<<<<<<< HEAD
             <div className="flex gap-3  items-center">
               <ChatBubbleBottomCenterTextIcon
                 className="mt-1 h-6 w-6"
-=======
-            <div className="flex gap-3">
-              <MessagesSquare
-                className="pth-6 w-6 fill-[#5c8be1] stroke-1 stroke-[#5c8be1]"
->>>>>>> f511ddc2
                 style={{ color: "white" }}
                 strokeWidth={1.5}
               />
