--- conflicted
+++ resolved
@@ -11,30 +11,13 @@
   const setNode = useFlowStore((state) => state.setNode);
   const node = nodes.find((node) => node.id === inputId);
   function handleInputType() {
-<<<<<<< HEAD
-    console.log(inputType);
-
-    const handleUpdateValue = (e) => {
-      updateValue(e, "text");
-    };
-
-=======
     if (!node) return "no node found";
->>>>>>> 0107eeca
     switch (inputType) {
       case "TextInput":
         return (
           <Textarea
             className="h-full w-full custom-scroll"
             placeholder={"Enter text..."}
-<<<<<<< HEAD
-            value={field?.value}
-            onChange={handleUpdateValue}
-          />
-        );
-      case "FileLoader":
-        return <IOFileInput field={field} updateValue={updateValue} />;
-=======
             value={node.data.node!.template["value"].value}
             onChange={(e) => {
               e.target.value;
@@ -48,17 +31,12 @@
         );
       case "fileLoader":
       // return <IOFileInput />;
->>>>>>> 0107eeca
 
       default:
         return (
           <Textarea
             className="h-full w-full custom-scroll"
             placeholder={"Enter text..."}
-<<<<<<< HEAD
-            value={field?.value}
-            onChange={handleUpdateValue}
-=======
             value={node.data.node!.template["value"]}
             onChange={(e) => {
               e.target.value;
@@ -68,7 +46,6 @@
                 setNode(node.id, newNode);
               }
             }}
->>>>>>> 0107eeca
           />
         );
     }
