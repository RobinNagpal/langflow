--- conflicted
+++ resolved
@@ -3,11 +3,10 @@
 import useFlowsManagerStore from "@/stores/flowsManagerStore";
 import { useUtilityStore } from "@/stores/utilityStore";
 import Convert from "ansi-to-html";
-import { useEffect, useMemo, useRef, useState } from "react";
+import { useEffect, useRef, useState } from "react";
 import Markdown from "react-markdown";
 import rehypeMathjax from "rehype-mathjax";
 import remarkGfm from "remark-gfm";
-import remarkMath from "remark-math";
 import MaleTechnology from "../../../../../assets/male-technologist.png";
 import Robot from "../../../../../assets/robot.png";
 import CodeTabsComponent from "../../../../../components/codeTabsComponent";
@@ -18,9 +17,8 @@
   EMPTY_OUTPUT_SEND_MESSAGE,
 } from "../../../../../constants/constants";
 import useAlertStore from "../../../../../stores/alertStore";
-import useFlowStore from "../../../../../stores/flowStore";
 import { chatMessagePropsType } from "../../../../../types/components";
-import { classNames, cn } from "../../../../../utils/utils";
+import { cn } from "../../../../../utils/utils";
 import { EditMessageButton } from "./components/editMessageButton";
 import EditMessageField from "./components/editMessageField";
 import FileCardWrapper from "./components/fileCardWrapper";
@@ -284,11 +282,11 @@
                             onCancel={() => setEditMessage(false)}
                           />
                         ) : (
-<<<<<<< HEAD
                           <>
                             <div className="flex gap-2">
                               <Markdown
                                 remarkPlugins={[remarkGfm]}
+                                linkTarget="_blank"
                                 rehypePlugins={[rehypeMathjax]}
                                 className={cn(
                                   "markdown prose flex flex-col word-break-break-word dark:prose-invert",
@@ -316,71 +314,38 @@
                                             </span>
                                           );
                                         }
-                                        children![0] = (
-                                          children![0] as string
-                                        ).replace("`▍`", "▍");
                                       }
-=======
-                          <Markdown
-                            remarkPlugins={[remarkGfm]}
-                            linkTarget="_blank"
-                            rehypePlugins={[rehypeMathjax]}
-                            className={cn(
-                              "markdown prose flex flex-col word-break-break-word dark:prose-invert",
-                              isEmpty
-                                ? "text-chat-trigger-disabled"
-                                : "text-primary",
-                            )}
-                            components={{
-                              pre({ node, ...props }) {
-                                return <>{props.children}</>;
-                              },
-                              code: ({
-                                node,
-                                inline,
-                                className,
-                                children,
-                                ...props
-                              }) => {
-                                if (typeof children === "string") {
-                                  if ((children as string)!.length) {
-                                    if (children![0] === "▍") {
-                                      return (
-                                        <span className="form-modal-markdown-span">
-                                          ▍
-                                        </span>
+
+                                      const match = /language-(\w+)/.exec(
+                                        className || "",
                                       );
->>>>>>> d223eccd
+
+                                      return !inline ? (
+                                        <CodeTabsComponent
+                                          isMessage
+                                          tabs={[
+                                            {
+                                              name: (match && match[1]) || "",
+                                              mode: (match && match[1]) || "",
+                                              image:
+                                                "https://curl.se/logo/curl-symbol-transparent.png",
+                                              language:
+                                                (match && match[1]) || "",
+                                              code: String(children).replace(
+                                                /\n$/,
+                                                "",
+                                              ),
+                                            },
+                                          ]}
+                                          activeTab={"0"}
+                                          setActiveTab={() => {}}
+                                        />
+                                      ) : (
+                                        <code className={className} {...props}>
+                                          {children}
+                                        </code>
+                                      );
                                     }
-
-                                    const match = /language-(\w+)/.exec(
-                                      className || "",
-                                    );
-
-                                    return !inline ? (
-                                      <CodeTabsComponent
-                                        isMessage
-                                        tabs={[
-                                          {
-                                            name: (match && match[1]) || "",
-                                            mode: (match && match[1]) || "",
-                                            image:
-                                              "https://curl.se/logo/curl-symbol-transparent.png",
-                                            language: (match && match[1]) || "",
-                                            code: String(children).replace(
-                                              /\n$/,
-                                              "",
-                                            ),
-                                          },
-                                        ]}
-                                        activeTab={"0"}
-                                        setActiveTab={() => {}}
-                                      />
-                                    ) : (
-                                      <code className={className} {...props}>
-                                        {children}
-                                      </code>
-                                    );
                                   },
                                 }}
                               >
