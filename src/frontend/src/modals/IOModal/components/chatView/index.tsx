import { useEffect, useRef, useState } from "react";
import IconComponent from "../../../../components/genericIconComponent";
import {
  Select,
  SelectContent,
  SelectItem,
  SelectTrigger,
} from "../../../../components/ui/select";
import {
  CHAT_FIRST_INITIAL_TEXT,
  CHAT_SECOND_INITIAL_TEXT,
} from "../../../../constants/constants";
import { deleteFlowPool } from "../../../../controllers/API";
import useAlertStore from "../../../../stores/alertStore";
import useFlowStore from "../../../../stores/flowStore";
import useFlowsManagerStore from "../../../../stores/flowsManagerStore";
import { VertexBuildTypeAPI, sendAllProps } from "../../../../types/api";
import { ChatMessageType, ChatOutputType } from "../../../../types/chat";
import { chatViewProps, FilePreviewType } from "../../../../types/components";
import { classNames } from "../../../../utils/utils";
import ChatInput from "./chatInput";
import ChatMessage from "./chatMessage";
import useDragAndDrop from "./chatInput/hooks/use-drag-and-drop";

export default function ChatView({
  sendMessage,
  chatValue,
  setChatValue,
  lockChat,
  setLockChat,
}: chatViewProps): JSX.Element {
  const { flowPool, outputs, inputs, CleanFlowPool } = useFlowStore();
  const { setNoticeData } = useAlertStore();
  const currentFlowId = useFlowsManagerStore((state) => state.currentFlowId);
  const messagesRef = useRef<HTMLDivElement | null>(null);
  const [chatHistory, setChatHistory] = useState<ChatMessageType[]>([]);

  const inputTypes = inputs.map((obj) => obj.type);
  const inputIds = inputs.map((obj) => obj.id);
  const outputIds = outputs.map((obj) => obj.id);
  const outputTypes = outputs.map((obj) => obj.type);
  const updateFlowPool = useFlowStore((state) => state.updateFlowPool);

  // useEffect(() => {
  //   if (!outputTypes.includes("ChatOutput")) {
  //     setNoticeData({ title: NOCHATOUTPUT_NOTICE_ALERT });
  //   }
  // }, []);

  //build chat history
  useEffect(() => {
    const chatOutputResponses: VertexBuildTypeAPI[] = [];
    outputIds.forEach((outputId) => {
      if (outputId.includes("ChatOutput")) {
        if (flowPool[outputId] && flowPool[outputId].length > 0) {
          chatOutputResponses.push(...flowPool[outputId]);
        }
      }
    });
    inputIds.forEach((inputId) => {
      if (inputId.includes("ChatInput")) {
        if (flowPool[inputId] && flowPool[inputId].length > 0) {
          chatOutputResponses.push(...flowPool[inputId]);
        }
      }
    });
    const chatMessages: ChatMessageType[] = chatOutputResponses
      .sort((a, b) => Date.parse(a.timestamp) - Date.parse(b.timestamp))
      //
      .filter((output) => output.data.message)
      .map((output, index) => {
        try {
          const { sender, message, sender_name, stream_url, files } = output
            .data.message as ChatOutputType;

          const is_ai = sender === "Machine" || sender === null;
          return {
            isSend: !is_ai,
            message: message,
            sender_name,
            componentId: output.id,
            stream_url: stream_url,
            files,
          };
        } catch (e) {
          console.error(e);
          return {
            isSend: false,
            message: "Error parsing message",
            sender_name: "Error",
            componentId: output.id,
          };
        }
      });
    setChatHistory(chatMessages);
  }, [flowPool]);
  useEffect(() => {
    if (messagesRef.current) {
      messagesRef.current.scrollTop = messagesRef.current.scrollHeight;
    }
  }, []);

  async function sendAll(data: sendAllProps): Promise<void> {}
  useEffect(() => {
    if (ref.current) ref.current.scrollIntoView({ behavior: "smooth" });
  }, []);

  const ref = useRef<HTMLDivElement | null>(null);

  useEffect(() => {
    if (ref.current) {
      ref.current.focus();
    }
  }, []);

  function clearChat(): void {
    setChatHistory([]);
    deleteFlowPool(currentFlowId).then((_) => {
      CleanFlowPool();
    });
    //TODO tell backend to clear chat session
    if (lockChat) setLockChat(false);
  }

  function handleSelectChange(event: string): void {
    switch (event) {
      case "builds":
        clearChat();
        break;
      case "buildsNSession":
        console.log("delete build and session");
        break;
    }
  }

  function updateChat(
    chat: ChatMessageType,
    message: string,
    stream_url?: string,
  ) {
    // if (message === "") return;
    chat.message = message;
    // chat is one of the chatHistory
    updateFlowPool(chat.componentId, {
      message,
      sender_name: chat.sender_name ?? "Bot",
      sender: chat.isSend ? "User" : "Machine",
    });
    // setChatHistory((oldChatHistory) => {
    // const index = oldChatHistory.findIndex((ch) => ch.id === chat.id);
    // if (index === -1) return oldChatHistory;
    // let newChatHistory = _.cloneDeep(oldChatHistory);
    // newChatHistory = [
    //   ...newChatHistory.slice(0, index),
    //   chat,
    //   ...newChatHistory.slice(index + 1),
    // ];
    // console.log("newChatHistory:", newChatHistory);
    // return newChatHistory;
    // });
  }
  const [files, setFiles] = useState<FilePreviewType[]>([]);
  const [isDragging, setIsDragging] = useState(false);

  const { dragOver, dragEnter, dragLeave, onDrop } = useDragAndDrop(
    setIsDragging,
    setFiles,
    currentFlowId,
  );

  return (
    <div
      className="eraser-column-arrangement"
      onDragOver={dragOver}
      onDragEnter={dragEnter}
      onDragLeave={dragLeave}
      onDrop={onDrop}
    >
      <div className="eraser-size">
        <div className="eraser-position">
          <button
            className="flex gap-1"
            onClick={() => handleSelectChange("builds")}
          >
            <IconComponent
              name="Eraser"
              className={classNames(
<<<<<<< HEAD
                "h-5 w-5",
                lockChat
                  ? "animate-pulse text-primary"
                  : "text-primary hover:text-gray-600",
=======
                "h-5 w-5 transition-all duration-100",
                lockChat ? "animate-pulse text-primary" : "text-primary",
>>>>>>> eca5cedf
              )}
              aria-hidden="true"
            />
          </button>
          {/* <Select
            onValueChange={handleSelectChange}
            value=""
            disabled={lockChat}
          >
            <SelectTrigger className="">
              <button className="flex gap-1">
                <IconComponent
                  name="Eraser"
                  className={classNames(
                    "h-5 w-5 transition-all duration-100",
                    lockChat ? "animate-pulse text-primary" : "text-primary",
                  )}
                  aria-hidden="true"
                />
              </button>
            </SelectTrigger>
            <SelectContent className="right-[9.5em]">
              <SelectItem value="builds" className="cursor-pointer">
                <div className="flex">
                  <IconComponent
                    name={"Trash2"}
                    className={`relative top-0.5 mr-2 h-4 w-4`}
                  />
                  <span className="">Clear Builds</span>
                </div>
              </SelectItem>
              <SelectItem value="buildsNSession" className="cursor-pointer">
                <div className="flex">
                  <IconComponent
                    name={"Trash2"}
                    className={`relative top-0.5 mr-2 h-4 w-4`}
                  />
                  <span className="">Clear Builds & Session</span>
                </div>
              </SelectItem>
            </SelectContent>
          </Select> */}
        </div>
        <div ref={messagesRef} className="chat-message-div">
          {chatHistory?.length > 0 ? (
            chatHistory.map((chat, index) => (
              <ChatMessage
                setLockChat={setLockChat}
                lockChat={lockChat}
                chat={chat}
                lastMessage={chatHistory.length - 1 === index ? true : false}
                key={`${chat.componentId}-${index}`}
                updateChat={updateChat}
              />
            ))
          ) : (
            <div className="chat-alert-box">
              <span>
                👋 <span className="langflow-chat-span">Langflow Chat</span>
              </span>
              <br />
              <div className="langflow-chat-desc">
                <span className="langflow-chat-desc-span">
                  {CHAT_FIRST_INITIAL_TEXT}{" "}
                  <span>
                    <IconComponent
                      name="MessageSquare"
                      className="mx-1 inline h-5 w-5 animate-bounce "
                    />
                  </span>{" "}
                  {CHAT_SECOND_INITIAL_TEXT}
                </span>
              </div>
            </div>
          )}
          <div ref={ref}></div>
        </div>
        <div className="langflow-chat-input-div">
          <div className="langflow-chat-input">
            <ChatInput
              chatValue={chatValue}
              noInput={!inputTypes.includes("ChatInput")}
              lockChat={lockChat}
              sendMessage={({ repeat, files }) =>
                sendMessage({ repeat, files })
              }
              setChatValue={(value) => {
                setChatValue(value);
              }}
              inputRef={ref}
              files={files}
              setFiles={setFiles}
              isDragging={isDragging}
            />
          </div>
        </div>
      </div>
    </div>
  );
}<|MERGE_RESOLUTION|>--- conflicted
+++ resolved
@@ -1,11 +1,5 @@
 import { useEffect, useRef, useState } from "react";
 import IconComponent from "../../../../components/genericIconComponent";
-import {
-  Select,
-  SelectContent,
-  SelectItem,
-  SelectTrigger,
-} from "../../../../components/ui/select";
 import {
   CHAT_FIRST_INITIAL_TEXT,
   CHAT_SECOND_INITIAL_TEXT,
@@ -16,11 +10,11 @@
 import useFlowsManagerStore from "../../../../stores/flowsManagerStore";
 import { VertexBuildTypeAPI, sendAllProps } from "../../../../types/api";
 import { ChatMessageType, ChatOutputType } from "../../../../types/chat";
-import { chatViewProps, FilePreviewType } from "../../../../types/components";
+import { FilePreviewType, chatViewProps } from "../../../../types/components";
 import { classNames } from "../../../../utils/utils";
 import ChatInput from "./chatInput";
+import useDragAndDrop from "./chatInput/hooks/use-drag-and-drop";
 import ChatMessage from "./chatMessage";
-import useDragAndDrop from "./chatInput/hooks/use-drag-and-drop";
 
 export default function ChatView({
   sendMessage,
@@ -136,7 +130,7 @@
   function updateChat(
     chat: ChatMessageType,
     message: string,
-    stream_url?: string,
+    stream_url?: string
   ) {
     // if (message === "") return;
     chat.message = message;
@@ -165,7 +159,7 @@
   const { dragOver, dragEnter, dragLeave, onDrop } = useDragAndDrop(
     setIsDragging,
     setFiles,
-    currentFlowId,
+    currentFlowId
   );
 
   return (
@@ -185,15 +179,10 @@
             <IconComponent
               name="Eraser"
               className={classNames(
-<<<<<<< HEAD
                 "h-5 w-5",
                 lockChat
                   ? "animate-pulse text-primary"
-                  : "text-primary hover:text-gray-600",
-=======
-                "h-5 w-5 transition-all duration-100",
-                lockChat ? "animate-pulse text-primary" : "text-primary",
->>>>>>> eca5cedf
+                  : "text-primary hover:text-gray-600"
               )}
               aria-hidden="true"
             />
