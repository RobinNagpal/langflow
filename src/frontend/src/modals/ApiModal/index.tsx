import { useContext, useState } from "react";
import { PopUpContext } from "../../contexts/popUpContext";
import "ace-builds/src-noconflict/mode-python";
import "ace-builds/src-noconflict/theme-github";
import "ace-builds/src-noconflict/theme-twilight";
import "ace-builds/src-noconflict/ext-language_tools";
// import "ace-builds/webpack-resolver";
import { darkContext } from "../../contexts/darkContext";
import { Prism as SyntaxHighlighter } from "react-syntax-highlighter";
import { oneDark } from "react-syntax-highlighter/dist/cjs/styles/prism";
import {
  Dialog,
  DialogContent,
  DialogDescription,
  DialogHeader,
  DialogTitle,
  DialogTrigger,
} from "../../components/ui/dialog";
import { FlowType } from "../../types/flow/index";
import { getCurlCode, getPythonApiCode, getPythonCode } from "../../constants";
import { EXPORT_CODE_DIALOG } from "../../constants";
import {
  Tabs,
  TabsContent,
  TabsList,
  TabsTrigger,
} from "../../components/ui/tabs";
import { Check, Clipboard, Code2 } from "lucide-react";

export default function ApiModal({ flow }: { flow: FlowType }) {
  const [open, setOpen] = useState(true);
  const { dark } = useContext(darkContext);
  const { closePopUp } = useContext(PopUpContext);
  const [activeTab, setActiveTab] = useState("0");
  const [isCopied, setIsCopied] = useState<Boolean>(false);

  const copyToClipboard = () => {
    if (!navigator.clipboard || !navigator.clipboard.writeText) {
      return;
    }

    navigator.clipboard.writeText(tabs[activeTab].code).then(() => {
      setIsCopied(true);

      setTimeout(() => {
        setIsCopied(false);
      }, 2000);
    });
  };
  function setModalOpen(x: boolean) {
    setOpen(x);
    if (x === false) {
      closePopUp();
    }
  }

  const pythonApiCode = getPythonApiCode(flow);

  const curl_code = getCurlCode(flow);
  const pythonCode = getPythonCode(flow);

  const tabs = [
    {
      name: "cURL",
      mode: "bash",
      image: "https://curl.se/logo/curl-symbol-transparent.png",
      code: curl_code,
    },
    {
      name: "Python API",
      mode: "python",
      image:
        "https://images.squarespace-cdn.com/content/v1/5df3d8c5d2be5962e4f87890/1628015119369-OY4TV3XJJ53ECO0W2OLQ/Python+API+Training+Logo.png?format=1000w",
      code: pythonApiCode,
    },
    {
      name: "Python Code",
      mode: "python",
      image: "https://cdn-icons-png.flaticon.com/512/5968/5968350.png",
      code: pythonCode,
    },
  ];
  return (
    <Dialog open={true} onOpenChange={setModalOpen}>
      <DialogTrigger></DialogTrigger>
      <DialogContent className="lg:max-w-[800px] sm:max-w-[600px] h-[580px]">
        <DialogHeader>
          <DialogTitle className="flex items-center">
            <span className="pr-2">Code</span>
<<<<<<< HEAD
            <CodeBracketSquareIcon
              className="h-6 w-6 text-foreground pl-1"
=======
            <Code2
              className="h-6 w-6 text-gray-800 pl-1 dark:text-white"
>>>>>>> 52329b36
              aria-hidden="true"
            />
          </DialogTitle>
          <DialogDescription>{EXPORT_CODE_DIALOG}</DialogDescription>
        </DialogHeader>

        <Tabs
          defaultValue={"0"}
          className="w-full h-full overflow-hidden text-center bg-muted rounded-md border"
          onValueChange={(value) => setActiveTab(value)}
        >
          <div className="flex items-center justify-between px-2">
            <TabsList>
              {tabs.map((tab, index) => (
                <TabsTrigger key={index} value={index.toString()}>{tab.name}</TabsTrigger>
              ))}
            </TabsList>
            <div className="float-right">
              <button
                className="flex gap-1.5 items-center rounded bg-none p-1 text-xs text-ring "
                onClick={copyToClipboard}
              >
                {isCopied ? <Check size={18} /> : <Clipboard size={15} />}
                {isCopied ? "Copied!" : "Copy code"}
              </button>
            </div>
          </div>

          {tabs.map((tab, index) => (
            <TabsContent
              value={index.toString()}
              className="overflow-hidden w-full h-full px-4 pb-4 -mt-1"
            >
              <SyntaxHighlighter
                className="h-[400px] w-full overflow-auto"
                language={tab.mode}
                style={oneDark}
              >
                {tab.code}
              </SyntaxHighlighter>
            </TabsContent>
          ))}
        </Tabs>
      </DialogContent>
    </Dialog>
  );
}<|MERGE_RESOLUTION|>--- conflicted
+++ resolved
@@ -87,13 +87,8 @@
         <DialogHeader>
           <DialogTitle className="flex items-center">
             <span className="pr-2">Code</span>
-<<<<<<< HEAD
-            <CodeBracketSquareIcon
-              className="h-6 w-6 text-foreground pl-1"
-=======
             <Code2
               className="h-6 w-6 text-gray-800 pl-1 dark:text-white"
->>>>>>> 52329b36
               aria-hidden="true"
             />
           </DialogTitle>
