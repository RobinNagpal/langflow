import { useContext, useEffect, useRef, useState } from "react";
import { PopUpContext } from "../../contexts/popUpContext";
import "ace-builds/src-noconflict/mode-python";
import "ace-builds/src-noconflict/theme-github";
import "ace-builds/src-noconflict/theme-twilight";
import "ace-builds/src-noconflict/ext-language_tools";
// import "ace-builds/webpack-resolver";
import { darkContext } from "../../contexts/darkContext";
import { Prism as SyntaxHighlighter } from "react-syntax-highlighter";
import { oneDark } from "react-syntax-highlighter/dist/cjs/styles/prism";
import {
  Dialog,
  DialogContent,
  DialogDescription,
  DialogHeader,
  DialogTitle,
  DialogTrigger,
} from "../../components/ui/dialog";
import { FlowType } from "../../types/flow/index";
import { getCurlCode, getPythonApiCode, getPythonCode } from "../../constants";
import { EXPORT_CODE_DIALOG } from "../../constants";
import {
  Tabs,
  TabsContent,
  TabsList,
  TabsTrigger,
} from "../../components/ui/tabs";
import { Check, Clipboard, Code2 } from "lucide-react";
import {
  Table,
  TableBody,
  TableCaption,
  TableCell,
  TableHead,
  TableHeader,
  TableRow,
} from "../../components/ui/table";
import { buildTweaks, classNames, limitScrollFieldsModal } from "../../utils";
import AccordionComponent from "../../components/AccordionComponent";
import CodeAreaComponent from "../../components/codeAreaComponent";
import Dropdown from "../../components/dropdownComponent";
import FloatComponent from "../../components/floatComponent";
import InputComponent from "../../components/inputComponent";
import InputFileComponent from "../../components/inputFileComponent";
import InputListComponent from "../../components/inputListComponent";
import IntComponent from "../../components/intComponent";
import PromptAreaComponent from "../../components/promptComponent";
import TextAreaComponent from "../../components/textAreaComponent";
import ToggleShadComponent from "../../components/toggleShadComponent";
import ShadTooltip from "../../components/ShadTooltipComponent";
import { cloneDeep, filter } from "lodash";
import { TabsContext } from "../../contexts/tabsContext";

export default function ApiModal({ flow }: { flow: FlowType }) {
  const [open, setOpen] = useState(true);
  const { dark } = useContext(darkContext);
  const { closePopUp, closeEdit, setCloseEdit } = useContext(PopUpContext);
  const [activeTab, setActiveTab] = useState("0");
  const [isCopied, setIsCopied] = useState<Boolean>(false);
  const [enabled, setEnabled] = useState(null);
  const [openAccordion, setOpenAccordion] = useState([]);
  const tweak = useRef([]);
  const tweaksList = useRef([]);
  const { setTweak, getTweak } = useContext(TabsContext);
  const copyToClipboard = () => {
    if (!navigator.clipboard || !navigator.clipboard.writeText) {
      return;
    }

    navigator.clipboard.writeText(tabs[activeTab].code).then(() => {
      setIsCopied(true);

      setTimeout(() => {
        setIsCopied(false);
      }, 2000);
    });
  };
  const pythonApiCode = getPythonApiCode(flow, tweak.current);
  const curl_code = getCurlCode(flow, tweak.current);
  const pythonCode = getPythonCode(flow, tweak.current);
  const tweaksCode = buildTweaks(flow);
  const tabs = [
    {
      name: "cURL",
      mode: "bash",
      image: "https://curl.se/logo/curl-symbol-transparent.png",
      code: curl_code,
    },
    {
      name: "Python API",
      mode: "python",
      image:
        "https://images.squarespace-cdn.com/content/v1/5df3d8c5d2be5962e4f87890/1628015119369-OY4TV3XJJ53ECO0W2OLQ/Python+API+Training+Logo.png?format=1000w",
      code: pythonApiCode,
    },
    {
      name: "Python Code",
      mode: "python",
      image: "https://cdn-icons-png.flaticon.com/512/5968/5968350.png",
      code: pythonCode,
    },
  ];

  useEffect(() => {
    if (closeEdit !== "") {
      tweak.current = getTweak;
      if (tweak.current.length > 0) {
        setActiveTab("3");
        openAccordions();
      } else {
        startTweaks();
      }
    } else {
      startTweaks();
    }
  }, [closeEdit]);

  useEffect(() => {
    filterNodes();
  }, []);

  if (Object.keys(tweaksCode).length > 0) {
    tabs.push({
      name: "Tweaks",
      mode: "python",
      image: "https://cdn-icons-png.flaticon.com/512/5968/5968350.png",
      code: pythonCode,
    });
  }

  function setModalOpen(x: boolean) {
    setOpen(x);
    if (x === false) {
      setCloseEdit("");
      setTweak([]);
      closePopUp();
    }
  }

  function startTweaks() {
    tweak.current.push(buildTweaks(flow));
  }

  function filterNodes() {
    let arrNodesWithValues = [];

    flow["data"]["nodes"].forEach((t) => {
      Object.keys(t["data"]["node"]["template"])
        .filter(
          (n) =>
            n.charAt(0) !== "_" &&
            t.data.node.template[n].show &&
            (t.data.node.template[n].type === "str" ||
              t.data.node.template[n].type === "bool" ||
              t.data.node.template[n].type === "float" ||
              t.data.node.template[n].type === "code" ||
              t.data.node.template[n].type === "prompt" ||
              t.data.node.template[n].type === "file" ||
              t.data.node.template[n].type === "int")
        )
        .map((n, i) => {
          arrNodesWithValues.push(t["id"]);
        });
    });

    tweaksList.current = arrNodesWithValues.filter((value, index, self) => {
      return self.indexOf(value) === index;
    });
  }

  function buildTweakObject(tw, changes, template) {
    if (template.type === "float") {
      changes = parseFloat(changes);
    }
    if (template.type === "int") {
      changes = parseInt(changes);
    }
    if (template.list === true && Array.isArray(changes)) {
      changes = changes?.filter((x) => x !== "");
    }

    const existingTweak = tweak.current.find((element) =>
      element.hasOwnProperty(tw)
    );

    if (existingTweak) {
      existingTweak[tw][template["name"]] = changes;

      if (existingTweak[tw][template["name"]] == template.value) {
        tweak.current.forEach((element) => {
          if (element[tw] && Object.keys(element[tw])?.length === 0) {
            tweak.current = tweak.current.filter((obj) => {
              const prop = obj[Object.keys(obj)[0]].prop;
              return prop !== undefined && prop !== null && prop !== "";
            });
          }
        });
      }
    } else {
      const newTweak = {
        [tw]: {
          [template["name"]]: changes,
        },
      };
      tweak.current.push(newTweak);
    }

    const pythonApiCode = getPythonApiCode(flow, tweak.current);
    const curl_code = getCurlCode(flow, tweak.current);
    const pythonCode = getPythonCode(flow, tweak.current);

    tabs[0].code = curl_code;
    tabs[1].code = pythonApiCode;
    tabs[2].code = pythonCode;

    setTweak(tweak.current);
  }

  function buildContent(value) {
    const htmlContent = (
      <div className="w-[200px]">
        <span>{value != null && value != "" ? value : "None"}</span>
      </div>
    );
    return htmlContent;
  }

  function getValue(value, node, template) {
    let returnValue = value ?? "";

    if (getTweak.length > 0) {
      for (const obj of getTweak) {
        Object.keys(obj).forEach((key) => {
          const value = obj[key];
          if (key == node["id"]) {
            Object.keys(value).forEach((key) => {
              if (key == template["name"]) {
                returnValue = value[key];
              }
            });
          }
        });
      }
    } else {
      return value ?? "";
    }
    return returnValue;
  }

  function openAccordions() {
    let accordionsToOpen = [];
    tweak.current.forEach((el) => {
      Object.keys(el).forEach((key) => {
        if (Object.keys(el[key]).length > 0) {
          accordionsToOpen.push(key);
          setOpenAccordion(accordionsToOpen);
        }
      });
    });
  }

  return (
    <Dialog open={true} onOpenChange={setModalOpen}>
      <DialogTrigger></DialogTrigger>
      <DialogContent className="h-[580px] sm:max-w-[700px] lg:max-w-[850px]">
        <DialogHeader>
          <DialogTitle className="flex items-center">
            <span className="pr-2">Code</span>
<<<<<<< HEAD
            <Code2 strokeWidth={1.5} className="h-6 w-6 text-primary pl-1 " aria-hidden="true" />
=======
            <Code2 className="h-6 w-6 pl-1 text-primary " aria-hidden="true" />
>>>>>>> ac1b0954
          </DialogTitle>
          <DialogDescription>{EXPORT_CODE_DIALOG}</DialogDescription>
        </DialogHeader>

        <Tabs
          value={activeTab}
          className="h-full w-full overflow-hidden rounded-md border bg-muted text-center"
          onValueChange={(value) => {
            setActiveTab(value);
            if (value === "3") {
              openAccordions();
            }
          }}
        >
          <div className="flex items-center justify-between px-2">
            <TabsList>
              {tabs.map((tab, index) => (
                <TabsTrigger key={index} value={index.toString()}>
                  {tab.name}
                </TabsTrigger>
              ))}
            </TabsList>
            <div className="float-right">
              <button
<<<<<<< HEAD
                className="flex gap-1.5 items-center rounded bg-none p-1 text-xs text-ring hover:text-foreground"
=======
                className="flex items-center gap-1.5 rounded bg-none p-1 text-xs text-ring "
>>>>>>> ac1b0954
                onClick={copyToClipboard}
              >
                {isCopied ? <Check size={18} /> : <Clipboard size={15} />}
                {isCopied ? "Copied!" : "Copy code"}
              </button>
            </div>
          </div>

          {tabs.map((tab, index) => (
            <TabsContent
              value={index.toString()}
              className="-mt-1 h-full w-full overflow-hidden px-4 pb-4"
              key={index} // Remember to add a unique key prop
            >
              {index < 3 ? (
                <SyntaxHighlighter
                  className="h-[400px] w-full overflow-auto"
                  language={tab.mode}
                  style={oneDark}
                >
                  {tab.code}
                </SyntaxHighlighter>
              ) : index === 3 ? (
                <>
                  <div className="mt-2 flex h-[400px] w-full">
                    <div
                      className={classNames(
                        "w-full rounded-lg  border-[1px] border-gray-200 bg-muted",
                        1 == 1
                          ? "overflow-scroll overflow-x-hidden custom-scroll"
                          : "overflow-hidden"
                      )}
                    >
                      {flow["data"]["nodes"].map((t: any, index) => (
                        <div className="px-3" key={index}>
                          {tweaksList.current.includes(t["data"]["id"]) && (
                            <AccordionComponent
                              trigger={t["data"]["id"]}
                              open={openAccordion}
                            >
                              <div className="flex h-fit flex-col gap-5">
                                <Table className="table-fixed bg-muted outline-1">
                                  <TableHeader className="h-10 border-gray-200 text-xs font-medium text-gray-500">
                                    <TableRow className="dark:border-b-muted">
                                      <TableHead className="h-7 text-center">
                                        PARAM
                                      </TableHead>
                                      <TableHead className="h-7 p-0 text-center">
                                        VALUE
                                      </TableHead>
                                    </TableRow>
                                  </TableHeader>
                                  <TableBody className="p-0">
                                    {Object.keys(t["data"]["node"]["template"])
                                      .filter(
                                        (n) =>
                                          n.charAt(0) !== "_" &&
                                          t.data.node.template[n].show &&
                                          (t.data.node.template[n].type ===
                                            "str" ||
                                            t.data.node.template[n].type ===
                                              "bool" ||
                                            t.data.node.template[n].type ===
                                              "float" ||
                                            t.data.node.template[n].type ===
                                              "code" ||
                                            t.data.node.template[n].type ===
                                              "prompt" ||
                                            t.data.node.template[n].type ===
                                              "file" ||
                                            t.data.node.template[n].type ===
                                              "int")
                                      )
                                      .map((n, i) => {
                                        //console.log(t.data.node.template[n]);

                                        return (
                                          <TableRow
                                            key={i}
                                            className="h-10 dark:border-b-muted"
                                          >
                                            <TableCell className="p-0 text-center text-sm text-gray-900">
                                              {n}
                                            </TableCell>
                                            <TableCell className="p-0 text-center text-xs text-gray-900 dark:text-gray-300">
                                              <div className="m-auto w-[250px]">
                                                {t.data.node.template[n]
                                                  .type === "str" &&
                                                !t.data.node.template[n]
                                                  .options ? (
                                                  <div className="mx-auto">
                                                    {t.data.node.template[n]
                                                      .list ? (
                                                      <InputListComponent
                                                        editNode={true}
                                                        disabled={false}
                                                        value={
                                                          !t.data.node.template[
                                                            n
                                                          ].value ||
                                                          t.data.node.template[
                                                            n
                                                          ].value === ""
                                                            ? [""]
                                                            : t.data.node
                                                                .template[n]
                                                                .value
                                                        }
                                                        onChange={(k) => {}}
                                                        onAddInput={(k) => {
                                                          buildTweakObject(
                                                            t["data"]["id"],
                                                            k,
                                                            t.data.node
                                                              .template[n]
                                                          );
                                                        }}
                                                      />
                                                    ) : t.data.node.template[n]
                                                        .multiline ? (
                                                      <ShadTooltip
                                                        delayDuration={1000}
                                                        content={buildContent(
                                                          t.data.node.template[
                                                            n
                                                          ].value
                                                        )}
                                                      >
                                                        <div>
                                                          <TextAreaComponent
                                                            disabled={false}
                                                            editNode={true}
                                                            value={getValue(
                                                              t.data.node
                                                                .template[n]
                                                                .value,
                                                              t.data,
                                                              t.data.node
                                                                .template[n]
                                                            )}
                                                            onChange={(k) => {
                                                              buildTweakObject(
                                                                t["data"]["id"],
                                                                k,
                                                                t.data.node
                                                                  .template[n]
                                                              );
                                                            }}
                                                          />
                                                        </div>
                                                      </ShadTooltip>
                                                    ) : (
                                                      <InputComponent
                                                        editNode={true}
                                                        disabled={false}
                                                        password={
                                                          t.data.node.template[
                                                            n
                                                          ].password ?? false
                                                        }
                                                        value={getValue(
                                                          t.data.node.template[
                                                            n
                                                          ].value,
                                                          t.data,
                                                          t.data.node.template[
                                                            n
                                                          ]
                                                        )}
                                                        onChange={(k) => {
                                                          buildTweakObject(
                                                            t["data"]["id"],
                                                            k,
                                                            t.data.node
                                                              .template[n]
                                                          );
                                                        }}
                                                      />
                                                    )}
                                                  </div>
                                                ) : t.data.node.template[n]
                                                    .type === "bool" ? (
                                                  <div className="ml-auto">
                                                    {" "}
                                                    <ToggleShadComponent
                                                      enabled={
                                                        t.data.node.template[n]
                                                          .value
                                                      }
                                                      setEnabled={(e) => {
                                                        t.data.node.template[
                                                          n
                                                        ].value = e;
                                                        setEnabled(e);
                                                        buildTweakObject(
                                                          t["data"]["id"],
                                                          e,
                                                          t.data.node.template[
                                                            n
                                                          ]
                                                        );
                                                      }}
                                                      size="small"
                                                      disabled={false}
                                                    />
                                                  </div>
                                                ) : t.data.node.template[n]
                                                    .type === "file" ? (
                                                  <ShadTooltip
                                                    delayDuration={1000}
                                                    content={buildContent(
                                                      getValue(
                                                        t.data.node.template[n]
                                                          .value,
                                                        t.data,
                                                        t.data.node.template[n]
                                                      )
                                                    )}
                                                  >
                                                    <div className="mx-auto">
                                                      <InputFileComponent
                                                        editNode={true}
                                                        disabled={false}
                                                        value={
                                                          t.data.node.template[
                                                            n
                                                          ].value ?? ""
                                                        }
                                                        onChange={(
                                                          k: any
                                                        ) => {}}
                                                        fileTypes={
                                                          t.data.node.template[
                                                            n
                                                          ].fileTypes
                                                        }
                                                        suffixes={
                                                          t.data.node.template[
                                                            n
                                                          ].suffixes
                                                        }
                                                        onFileChange={(
                                                          k: any
                                                        ) => {}}
                                                      ></InputFileComponent>
                                                    </div>
                                                  </ShadTooltip>
                                                ) : t.data.node.template[n]
                                                    .type === "float" ? (
                                                  <div className="mx-auto">
                                                    <FloatComponent
                                                      disabled={false}
                                                      editNode={true}
                                                      value={getValue(
                                                        t.data.node.template[n]
                                                          .value,
                                                        t.data,
                                                        t.data.node.template[n]
                                                      )}
                                                      onChange={(k) => {
                                                        buildTweakObject(
                                                          t["data"]["id"],
                                                          k,
                                                          t.data.node.template[
                                                            n
                                                          ]
                                                        );
                                                      }}
                                                    />
                                                  </div>
                                                ) : t.data.node.template[n]
                                                    .type === "str" &&
                                                  t.data.node.template[n]
                                                    .options ? (
                                                  <div className="mx-auto">
                                                    <Dropdown
                                                      editNode={true}
                                                      apiModal={true}
                                                      options={
                                                        t.data.node.template[n]
                                                          .options
                                                      }
                                                      onSelect={(k) => {
                                                        buildTweakObject(
                                                          t["data"]["id"],
                                                          k,
                                                          t.data.node.template[
                                                            n
                                                          ]
                                                        );
                                                      }}
                                                      value={getValue(
                                                        t.data.node.template[n]
                                                          .value,
                                                        t.data,
                                                        t.data.node.template[n]
                                                      )}
                                                    ></Dropdown>
                                                  </div>
                                                ) : t.data.node.template[n]
                                                    .type === "int" ? (
                                                  <div className="mx-auto">
                                                    <IntComponent
                                                      disabled={false}
                                                      editNode={true}
                                                      value={getValue(
                                                        t.data.node.template[n]
                                                          .value,
                                                        t.data,
                                                        t.data.node.template[n]
                                                      )}
                                                      onChange={(k) => {
                                                        buildTweakObject(
                                                          t["data"]["id"],
                                                          k,
                                                          t.data.node.template[
                                                            n
                                                          ]
                                                        );
                                                      }}
                                                    />
                                                  </div>
                                                ) : t.data.node.template[n]
                                                    .type === "prompt" ? (
                                                  <ShadTooltip
                                                    delayDuration={1000}
                                                    content={buildContent(
                                                      getValue(
                                                        t.data.node.template[n]
                                                          .value,
                                                        t.data,
                                                        t.data.node.template[n]
                                                      )
                                                    )}
                                                  >
                                                    <div className="mx-auto">
                                                      <PromptAreaComponent
                                                        editNode={true}
                                                        disabled={false}
                                                        value={getValue(
                                                          t.data.node.template[
                                                            n
                                                          ].value,
                                                          t.data,
                                                          t.data.node.template[
                                                            n
                                                          ]
                                                        )}
                                                        onChange={(k) => {
                                                          buildTweakObject(
                                                            t["data"]["id"],
                                                            k,
                                                            t.data.node
                                                              .template[n]
                                                          );
                                                        }}
                                                      />
                                                    </div>
                                                  </ShadTooltip>
                                                ) : t.data.node.template[n]
                                                    .type === "code" ? (
                                                  <ShadTooltip
                                                    delayDuration={1000}
                                                    content={buildContent(
                                                      getValue(
                                                        t.data.node.template[n]
                                                          .value,
                                                        t.data,
                                                        t.data.node.template[n]
                                                      )
                                                    )}
                                                  >
                                                    <div className="mx-auto">
                                                      <CodeAreaComponent
                                                        disabled={false}
                                                        editNode={true}
                                                        value={getValue(
                                                          t.data.node.template[
                                                            n
                                                          ].value,
                                                          t.data,
                                                          t.data.node.template[
                                                            n
                                                          ]
                                                        )}
                                                        onChange={(k) => {
                                                          buildTweakObject(
                                                            t["data"]["id"],
                                                            k,
                                                            t.data.node
                                                              .template[n]
                                                          );
                                                        }}
                                                      />
                                                    </div>
                                                  </ShadTooltip>
                                                ) : t.data.node.template[n]
                                                    .type === "Any" ? (
                                                  "-"
                                                ) : (
                                                  <div className="hidden"></div>
                                                )}
                                              </div>
                                            </TableCell>
                                          </TableRow>
                                        );
                                      })}
                                  </TableBody>
                                </Table>
                              </div>
                            </AccordionComponent>
                          )}

                          {tweaksList.current.length === 0 && (
                            <>
                              <div className="pt-3">
                                No tweaks are available for this flow.
                              </div>
                            </>
                          )}
                        </div>
                      ))}

                      {/* 
                      <div className="flex flex-col gap-5 bg-muted">
                        <Table className="table-fixed bg-muted outline-1">
                          <TableHeader className="border-gray-200 text-gray-500 text-xs font-medium h-10">
                            <TableRow className="dark:border-b-muted">
                              <TableHead className="h-5 text-center">
                                TWEAK
                              </TableHead>
                              <TableHead className="p-0 h-5 text-center">
                                VALUE
                              </TableHead>
                            </TableRow>
                          </TableHeader>
                          <TableBody>
                            {invoices.map((invoice) => (
                              <TableRow className="p-0 text-center text-gray-900 text-sm">
                                <TableCell className="p-2 text-center text-gray-900 text-sm truncate">
                                  {invoice.paymentStatus}
                                </TableCell>
                                <TableCell className="p-2 text-center text-gray-900 text-sm truncate">
                                  {invoice.paymentMethod}
                                </TableCell>
                              </TableRow>
                            ))}
                          </TableBody>
                        </Table>
                      </div> */}
                    </div>
                  </div>
                </>
              ) : null}
            </TabsContent>
          ))}
        </Tabs>
      </DialogContent>
    </Dialog>
  );
}<|MERGE_RESOLUTION|>--- conflicted
+++ resolved
@@ -266,11 +266,7 @@
         <DialogHeader>
           <DialogTitle className="flex items-center">
             <span className="pr-2">Code</span>
-<<<<<<< HEAD
             <Code2 strokeWidth={1.5} className="h-6 w-6 text-primary pl-1 " aria-hidden="true" />
-=======
-            <Code2 className="h-6 w-6 pl-1 text-primary " aria-hidden="true" />
->>>>>>> ac1b0954
           </DialogTitle>
           <DialogDescription>{EXPORT_CODE_DIALOG}</DialogDescription>
         </DialogHeader>
@@ -295,11 +291,7 @@
             </TabsList>
             <div className="float-right">
               <button
-<<<<<<< HEAD
                 className="flex gap-1.5 items-center rounded bg-none p-1 text-xs text-ring hover:text-foreground"
-=======
-                className="flex items-center gap-1.5 rounded bg-none p-1 text-xs text-ring "
->>>>>>> ac1b0954
                 onClick={copyToClipboard}
               >
                 {isCopied ? <Check size={18} /> : <Clipboard size={15} />}
